[tool.poetry]
name = "yippi"
version = "0.1.1"
description = "An (a)sync e621 API wrapper for Python."
authors = ["Rendy Arya Kemal <rendyarya22@gmail.com>"]
license = "GPL-3.0"

[tool.poetry.dependencies]
python = ">=3.7"
requests = "^2.23.0"
aiohttp = "^3.6.2"

[tool.poetry.dev-dependencies]
<<<<<<< HEAD
pytest = "^6.2.2"
pytest-recording = "^0.11.0"
pytest-asyncio = "^0.12.0"
vcrpy = "^4.1.1"
=======
pytest = "^5.4.2"
pytest-recording = "^0.7.0"
pytest-asyncio = "^0.14.0"
vcrpy = "^4.0.2"
>>>>>>> 2c6a3186
docutils = "^0.16"
flake8 = "^3.8.2"
readme-renderer = "^29.0"
pygments = "^2.8.0"
isort = "^4.3.21"
black = "^20.8b1"
pytest-cov = "^2.10.1"

[build-system]
requires = ["poetry>=0.12"]
build-backend = "poetry.masonry.api"<|MERGE_RESOLUTION|>--- conflicted
+++ resolved
@@ -11,17 +11,10 @@
 aiohttp = "^3.6.2"
 
 [tool.poetry.dev-dependencies]
-<<<<<<< HEAD
 pytest = "^6.2.2"
 pytest-recording = "^0.11.0"
-pytest-asyncio = "^0.12.0"
+pytest-asyncio = "^0.14.0"
 vcrpy = "^4.1.1"
-=======
-pytest = "^5.4.2"
-pytest-recording = "^0.7.0"
-pytest-asyncio = "^0.14.0"
-vcrpy = "^4.0.2"
->>>>>>> 2c6a3186
 docutils = "^0.16"
 flake8 = "^3.8.2"
 readme-renderer = "^29.0"
