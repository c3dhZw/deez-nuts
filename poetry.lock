[[package]]
name = "aiohttp"
version = "3.6.2"
description = "Async http client/server framework (asyncio)"
category = "main"
optional = false
python-versions = ">=3.5.3"

[package.dependencies]
async-timeout = ">=3.0,<4.0"
attrs = ">=17.3.0"
chardet = ">=2.0,<4.0"
multidict = ">=4.5,<5.0"
yarl = ">=1.0,<2.0"

[package.extras]
speedups = ["aiodns", "brotlipy", "cchardet"]

[[package]]
name = "appdirs"
version = "1.4.4"
description = "A small Python module for determining appropriate platform-specific dirs, e.g. a \"user data dir\"."
category = "dev"
optional = false
python-versions = "*"

[[package]]
name = "async-timeout"
version = "3.0.1"
description = "Timeout context manager for asyncio programs"
category = "main"
optional = false
python-versions = ">=3.5.3"

[[package]]
name = "atomicwrites"
version = "1.4.0"
description = "Atomic file writes."
category = "dev"
optional = false
python-versions = ">=2.7, !=3.0.*, !=3.1.*, !=3.2.*, !=3.3.*"

[[package]]
name = "attrs"
version = "20.2.0"
description = "Classes Without Boilerplate"
category = "main"
optional = false
python-versions = ">=2.7, !=3.0.*, !=3.1.*, !=3.2.*, !=3.3.*"

[package.extras]
dev = ["coverage[toml] (>=5.0.2)", "hypothesis", "pympler", "pytest (>=4.3.0)", "six", "zope.interface", "sphinx", "sphinx-rtd-theme", "pre-commit"]
docs = ["sphinx", "sphinx-rtd-theme", "zope.interface"]
tests = ["coverage[toml] (>=5.0.2)", "hypothesis", "pympler", "pytest (>=4.3.0)", "six", "zope.interface"]
tests_no_zope = ["coverage[toml] (>=5.0.2)", "hypothesis", "pympler", "pytest (>=4.3.0)", "six"]

[[package]]
name = "black"
version = "19.10b0"
description = "The uncompromising code formatter."
category = "dev"
optional = false
python-versions = ">=3.6"

[package.dependencies]
appdirs = "*"
attrs = ">=18.1.0"
click = ">=6.5"
pathspec = ">=0.6,<1"
regex = "*"
toml = ">=0.9.4"
typed-ast = ">=1.4.0"

[package.extras]
d = ["aiohttp (>=3.3.2)", "aiohttp-cors"]

[[package]]
name = "bleach"
<<<<<<< HEAD
version = "3.3.0"
=======
version = "3.2.1"
>>>>>>> f7ba1771
description = "An easy safelist-based HTML-sanitizing tool."
category = "dev"
optional = false
python-versions = ">=2.7, !=3.0.*, !=3.1.*, !=3.2.*, !=3.3.*, !=3.4.*"

[package.dependencies]
packaging = "*"
six = ">=1.9.0"
webencodings = "*"

[[package]]
name = "certifi"
version = "2020.6.20"
description = "Python package for providing Mozilla's CA Bundle."
category = "main"
optional = false
python-versions = "*"

[[package]]
name = "chardet"
version = "3.0.4"
description = "Universal encoding detector for Python 2 and 3"
category = "main"
optional = false
python-versions = "*"

[[package]]
name = "click"
version = "7.1.2"
description = "Composable command line interface toolkit"
category = "dev"
optional = false
python-versions = ">=2.7, !=3.0.*, !=3.1.*, !=3.2.*, !=3.3.*, !=3.4.*"

[[package]]
name = "colorama"
version = "0.4.3"
description = "Cross-platform colored terminal text."
category = "dev"
optional = false
python-versions = ">=2.7, !=3.0.*, !=3.1.*, !=3.2.*, !=3.3.*, !=3.4.*"

[[package]]
name = "coverage"
version = "4.4.2"
description = "Code coverage measurement for Python"
category = "dev"
optional = false
python-versions = "*"

[[package]]
name = "docutils"
version = "0.16"
description = "Docutils -- Python Documentation Utilities"
category = "dev"
optional = false
python-versions = ">=2.7, !=3.0.*, !=3.1.*, !=3.2.*, !=3.3.*, !=3.4.*"

[[package]]
name = "flake8"
version = "3.8.4"
description = "the modular source code checker: pep8 pyflakes and co"
category = "dev"
optional = false
python-versions = "!=3.0.*,!=3.1.*,!=3.2.*,!=3.3.*,>=2.7"

[package.dependencies]
importlib-metadata = {version = "*", markers = "python_version < \"3.8\""}
mccabe = ">=0.6.0,<0.7.0"
pycodestyle = ">=2.6.0a1,<2.7.0"
pyflakes = ">=2.2.0,<2.3.0"

[[package]]
name = "idna"
version = "2.10"
description = "Internationalized Domain Names in Applications (IDNA)"
category = "main"
optional = false
python-versions = ">=2.7, !=3.0.*, !=3.1.*, !=3.2.*, !=3.3.*"

[[package]]
name = "importlib-metadata"
version = "2.0.0"
description = "Read metadata from Python packages"
category = "dev"
optional = false
python-versions = "!=3.0.*,!=3.1.*,!=3.2.*,!=3.3.*,!=3.4.*,>=2.7"

[package.dependencies]
zipp = ">=0.5"

[package.extras]
docs = ["sphinx", "rst.linker"]
testing = ["packaging", "pep517", "importlib-resources (>=1.3)"]

[[package]]
name = "isort"
version = "4.3.21"
description = "A Python utility / library to sort Python imports."
category = "dev"
optional = false
python-versions = ">=2.7, !=3.0.*, !=3.1.*, !=3.2.*, !=3.3.*"

[package.extras]
pipfile = ["pipreqs", "requirementslib"]
pyproject = ["toml"]
requirements = ["pipreqs", "pip-api"]
xdg_home = ["appdirs (>=1.4.0)"]

[[package]]
name = "mccabe"
version = "0.6.1"
description = "McCabe checker, plugin for flake8"
category = "dev"
optional = false
python-versions = "*"

[[package]]
name = "more-itertools"
version = "8.5.0"
description = "More routines for operating on iterables, beyond itertools"
category = "dev"
optional = false
python-versions = ">=3.5"

[[package]]
name = "multidict"
version = "4.7.6"
description = "multidict implementation"
category = "main"
optional = false
python-versions = ">=3.5"

[[package]]
name = "packaging"
version = "20.4"
description = "Core utilities for Python packages"
category = "dev"
optional = false
python-versions = ">=2.7, !=3.0.*, !=3.1.*, !=3.2.*, !=3.3.*"

[package.dependencies]
pyparsing = ">=2.0.2"
six = "*"

[[package]]
name = "pathspec"
version = "0.8.0"
description = "Utility library for gitignore style pattern matching of file paths."
category = "dev"
optional = false
python-versions = ">=2.7, !=3.0.*, !=3.1.*, !=3.2.*, !=3.3.*, !=3.4.*"

[[package]]
name = "pluggy"
version = "0.13.1"
description = "plugin and hook calling mechanisms for python"
category = "dev"
optional = false
python-versions = ">=2.7, !=3.0.*, !=3.1.*, !=3.2.*, !=3.3.*"

[package.dependencies]
importlib-metadata = {version = ">=0.12", markers = "python_version < \"3.8\""}

[package.extras]
dev = ["pre-commit", "tox"]

[[package]]
name = "py"
version = "1.9.0"
description = "library with cross-python path, ini-parsing, io, code, log facilities"
category = "dev"
optional = false
python-versions = ">=2.7, !=3.0.*, !=3.1.*, !=3.2.*, !=3.3.*"

[[package]]
name = "pycodestyle"
version = "2.6.0"
description = "Python style guide checker"
category = "dev"
optional = false
python-versions = ">=2.7, !=3.0.*, !=3.1.*, !=3.2.*, !=3.3.*"

[[package]]
name = "pyflakes"
version = "2.2.0"
description = "passive checker of Python programs"
category = "dev"
optional = false
python-versions = ">=2.7, !=3.0.*, !=3.1.*, !=3.2.*, !=3.3.*"

[[package]]
name = "pygments"
version = "2.7.1"
description = "Pygments is a syntax highlighting package written in Python."
category = "dev"
optional = false
python-versions = ">=3.5"

[[package]]
name = "pyparsing"
version = "2.4.7"
description = "Python parsing module"
category = "dev"
optional = false
python-versions = ">=2.6, !=3.0.*, !=3.1.*, !=3.2.*"

[[package]]
name = "pytest"
version = "5.4.3"
description = "pytest: simple powerful testing with Python"
category = "dev"
optional = false
python-versions = ">=3.5"

[package.dependencies]
atomicwrites = {version = ">=1.0", markers = "sys_platform == \"win32\""}
attrs = ">=17.4.0"
colorama = {version = "*", markers = "sys_platform == \"win32\""}
importlib-metadata = {version = ">=0.12", markers = "python_version < \"3.8\""}
more-itertools = ">=4.0.0"
packaging = "*"
pluggy = ">=0.12,<1.0"
py = ">=1.5.0"
wcwidth = "*"

[package.extras]
checkqa-mypy = ["mypy (==v0.761)"]
testing = ["argcomplete", "hypothesis (>=3.56)", "mock", "nose", "requests", "xmlschema"]

[[package]]
name = "pytest-asyncio"
version = "0.12.0"
description = "Pytest support for asyncio."
category = "dev"
optional = false
python-versions = ">= 3.5"

[package.dependencies]
pytest = ">=5.4.0"

[package.extras]
testing = ["async_generator (>=1.3)", "coverage", "hypothesis (>=5.7.1)"]

[[package]]
name = "pytest-cov"
version = "2.10.1"
description = "Pytest plugin for measuring coverage."
category = "dev"
optional = false
python-versions = ">=2.7, !=3.0.*, !=3.1.*, !=3.2.*, !=3.3.*, !=3.4.*"

[package.dependencies]
coverage = ">=4.4"
pytest = ">=4.6"

[package.extras]
testing = ["fields", "hunter", "process-tests (==2.0.2)", "six", "pytest-xdist", "virtualenv"]

[[package]]
name = "pytest-recording"
version = "0.7.0"
description = "A pytest plugin that allows to record network interactions via VCR.py"
category = "dev"
optional = false
python-versions = ">=2.7, !=3.0.*, !=3.1.*, !=3.2.*, !=3.3.*, !=3.4.*"

[package.dependencies]
attrs = "*"
pytest = ">=3.5.0"
vcrpy = ">=2.0.1"

[[package]]
name = "pyyaml"
version = "5.3.1"
description = "YAML parser and emitter for Python"
category = "dev"
optional = false
python-versions = ">=2.7, !=3.0.*, !=3.1.*, !=3.2.*, !=3.3.*, !=3.4.*"

[[package]]
name = "readme-renderer"
version = "26.0"
description = "readme_renderer is a library for rendering \"readme\" descriptions for Warehouse"
category = "dev"
optional = false
python-versions = "*"

[package.dependencies]
bleach = ">=2.1.0"
docutils = ">=0.13.1"
Pygments = ">=2.5.1"
six = "*"

[package.extras]
md = ["cmarkgfm (>=0.2.0)"]

[[package]]
name = "regex"
version = "2020.9.27"
description = "Alternative regular expression module, to replace re."
category = "dev"
optional = false
python-versions = "*"

[[package]]
name = "requests"
<<<<<<< HEAD
version = "2.24.0"
=======
version = "2.25.1"
>>>>>>> f7ba1771
description = "Python HTTP for Humans."
category = "main"
optional = false
python-versions = ">=2.7, !=3.0.*, !=3.1.*, !=3.2.*, !=3.3.*, !=3.4.*"

[package.dependencies]
certifi = ">=2017.4.17"
chardet = ">=3.0.2,<5"
idna = ">=2.5,<3"
urllib3 = ">=1.21.1,<1.27"

[package.extras]
security = ["pyOpenSSL (>=0.14)", "cryptography (>=1.3.4)"]
socks = ["PySocks (>=1.5.6,!=1.5.7)", "win-inet-pton"]

[[package]]
name = "six"
version = "1.15.0"
description = "Python 2 and 3 compatibility utilities"
category = "dev"
optional = false
python-versions = ">=2.7, !=3.0.*, !=3.1.*, !=3.2.*"

[[package]]
name = "toml"
version = "0.10.1"
description = "Python Library for Tom's Obvious, Minimal Language"
category = "dev"
optional = false
python-versions = "*"

[[package]]
name = "typed-ast"
version = "1.4.1"
description = "a fork of Python 2 and 3 ast modules with type comment support"
category = "dev"
optional = false
python-versions = "*"

[[package]]
name = "typing-extensions"
version = "3.7.4.3"
description = "Backported and Experimental Type Hints for Python 3.5+"
category = "main"
optional = false
python-versions = "*"

[[package]]
name = "urllib3"
version = "1.22"
description = "HTTP library with thread-safe connection pooling, file post, and more."
category = "main"
optional = false
python-versions = "*"

[package.extras]
secure = ["pyOpenSSL (>=0.14)", "cryptography (>=1.3.4)", "idna (>=2.0.0)", "certifi", "ipaddress"]
socks = ["PySocks (>=1.5.6,!=1.5.7,<2.0)"]

[[package]]
name = "vcrpy"
<<<<<<< HEAD
version = "4.1.1"
=======
version = "4.1.0"
>>>>>>> f7ba1771
description = "Automatically mock your HTTP interactions to simplify and speed up testing"
category = "dev"
optional = false
python-versions = ">=3.5"

[package.dependencies]
PyYAML = "*"
six = ">=1.5"
wrapt = "*"
yarl = {version = "*", markers = "python_version >= \"3.6\""}

[[package]]
name = "wcwidth"
version = "0.2.5"
description = "Measures the displayed width of unicode strings in a terminal"
category = "dev"
optional = false
python-versions = "*"

[[package]]
name = "webencodings"
version = "0.5.1"
description = "Character encoding aliases for legacy web content"
category = "dev"
optional = false
python-versions = "*"

[[package]]
name = "wrapt"
version = "1.12.1"
description = "Module for decorators, wrappers and monkey patching."
category = "dev"
optional = false
python-versions = "*"

[[package]]
name = "yarl"
version = "1.6.0"
description = "Yet another URL library"
category = "main"
optional = false
python-versions = ">=3.5"

[package.dependencies]
idna = ">=2.0"
multidict = ">=4.0"
typing-extensions = {version = ">=3.7.4", markers = "python_version < \"3.8\""}

[[package]]
name = "zipp"
version = "3.3.0"
description = "Backport of pathlib-compatible object wrapper for zip files"
category = "dev"
optional = false
python-versions = ">=3.6"

[package.extras]
docs = ["sphinx", "jaraco.packaging (>=3.2)", "rst.linker (>=1.9)"]
testing = ["pytest (>=3.5,!=3.7.3)", "pytest-checkdocs (>=1.2.3)", "pytest-flake8", "pytest-cov", "jaraco.test (>=3.2.0)", "jaraco.itertools", "func-timeout", "pytest-black (>=0.3.7)", "pytest-mypy"]

[metadata]
lock-version = "1.1"
python-versions = ">=3.7"
content-hash = "6fcd24ff49f57d322ee6d48c955b0f153f4e54e13337f11fbd5c11aaabcccfe1"

[metadata.files]
aiohttp = [
    {file = "aiohttp-3.6.2-cp35-cp35m-macosx_10_13_x86_64.whl", hash = "sha256:1e984191d1ec186881ffaed4581092ba04f7c61582a177b187d3a2f07ed9719e"},
    {file = "aiohttp-3.6.2-cp35-cp35m-manylinux1_x86_64.whl", hash = "sha256:50aaad128e6ac62e7bf7bd1f0c0a24bc968a0c0590a726d5a955af193544bcec"},
    {file = "aiohttp-3.6.2-cp36-cp36m-macosx_10_13_x86_64.whl", hash = "sha256:65f31b622af739a802ca6fd1a3076fd0ae523f8485c52924a89561ba10c49b48"},
    {file = "aiohttp-3.6.2-cp36-cp36m-manylinux1_x86_64.whl", hash = "sha256:ae55bac364c405caa23a4f2d6cfecc6a0daada500274ffca4a9230e7129eac59"},
    {file = "aiohttp-3.6.2-cp36-cp36m-win32.whl", hash = "sha256:344c780466b73095a72c616fac5ea9c4665add7fc129f285fbdbca3cccf4612a"},
    {file = "aiohttp-3.6.2-cp36-cp36m-win_amd64.whl", hash = "sha256:4c6efd824d44ae697814a2a85604d8e992b875462c6655da161ff18fd4f29f17"},
    {file = "aiohttp-3.6.2-cp37-cp37m-macosx_10_13_x86_64.whl", hash = "sha256:2f4d1a4fdce595c947162333353d4a44952a724fba9ca3205a3df99a33d1307a"},
    {file = "aiohttp-3.6.2-cp37-cp37m-manylinux1_x86_64.whl", hash = "sha256:6206a135d072f88da3e71cc501c59d5abffa9d0bb43269a6dcd28d66bfafdbdd"},
    {file = "aiohttp-3.6.2-cp37-cp37m-win32.whl", hash = "sha256:b778ce0c909a2653741cb4b1ac7015b5c130ab9c897611df43ae6a58523cb965"},
    {file = "aiohttp-3.6.2-cp37-cp37m-win_amd64.whl", hash = "sha256:32e5f3b7e511aa850829fbe5aa32eb455e5534eaa4b1ce93231d00e2f76e5654"},
    {file = "aiohttp-3.6.2-py3-none-any.whl", hash = "sha256:460bd4237d2dbecc3b5ed57e122992f60188afe46e7319116da5eb8a9dfedba4"},
    {file = "aiohttp-3.6.2.tar.gz", hash = "sha256:259ab809ff0727d0e834ac5e8a283dc5e3e0ecc30c4d80b3cd17a4139ce1f326"},
]
appdirs = [
    {file = "appdirs-1.4.4-py2.py3-none-any.whl", hash = "sha256:a841dacd6b99318a741b166adb07e19ee71a274450e68237b4650ca1055ab128"},
    {file = "appdirs-1.4.4.tar.gz", hash = "sha256:7d5d0167b2b1ba821647616af46a749d1c653740dd0d2415100fe26e27afdf41"},
]
async-timeout = [
    {file = "async-timeout-3.0.1.tar.gz", hash = "sha256:0c3c816a028d47f659d6ff5c745cb2acf1f966da1fe5c19c77a70282b25f4c5f"},
    {file = "async_timeout-3.0.1-py3-none-any.whl", hash = "sha256:4291ca197d287d274d0b6cb5d6f8f8f82d434ed288f962539ff18cc9012f9ea3"},
]
atomicwrites = [
    {file = "atomicwrites-1.4.0-py2.py3-none-any.whl", hash = "sha256:6d1784dea7c0c8d4a5172b6c620f40b6e4cbfdf96d783691f2e1302a7b88e197"},
    {file = "atomicwrites-1.4.0.tar.gz", hash = "sha256:ae70396ad1a434f9c7046fd2dd196fc04b12f9e91ffb859164193be8b6168a7a"},
]
attrs = [
    {file = "attrs-20.2.0-py2.py3-none-any.whl", hash = "sha256:fce7fc47dfc976152e82d53ff92fa0407700c21acd20886a13777a0d20e655dc"},
    {file = "attrs-20.2.0.tar.gz", hash = "sha256:26b54ddbbb9ee1d34d5d3668dd37d6cf74990ab23c828c2888dccdceee395594"},
]
black = [
    {file = "black-19.10b0-py36-none-any.whl", hash = "sha256:1b30e59be925fafc1ee4565e5e08abef6b03fe455102883820fe5ee2e4734e0b"},
    {file = "black-19.10b0.tar.gz", hash = "sha256:c2edb73a08e9e0e6f65a0e6af18b059b8b1cdd5bef997d7a0b181df93dc81539"},
]
bleach = [
    {file = "bleach-3.3.0-py2.py3-none-any.whl", hash = "sha256:6123ddc1052673e52bab52cdc955bcb57a015264a1c57d37bea2f6b817af0125"},
    {file = "bleach-3.3.0.tar.gz", hash = "sha256:98b3170739e5e83dd9dc19633f074727ad848cbedb6026708c8ac2d3b697a433"},
]
certifi = [
    {file = "certifi-2020.6.20-py2.py3-none-any.whl", hash = "sha256:8fc0819f1f30ba15bdb34cceffb9ef04d99f420f68eb75d901e9560b8749fc41"},
    {file = "certifi-2020.6.20.tar.gz", hash = "sha256:5930595817496dd21bb8dc35dad090f1c2cd0adfaf21204bf6732ca5d8ee34d3"},
]
chardet = [
    {file = "chardet-3.0.4-py2.py3-none-any.whl", hash = "sha256:fc323ffcaeaed0e0a02bf4d117757b98aed530d9ed4531e3e15460124c106691"},
    {file = "chardet-3.0.4.tar.gz", hash = "sha256:84ab92ed1c4d4f16916e05906b6b75a6c0fb5db821cc65e70cbd64a3e2a5eaae"},
]
click = [
    {file = "click-7.1.2-py2.py3-none-any.whl", hash = "sha256:dacca89f4bfadd5de3d7489b7c8a566eee0d3676333fbb50030263894c38c0dc"},
    {file = "click-7.1.2.tar.gz", hash = "sha256:d2b5255c7c6349bc1bd1e59e08cd12acbbd63ce649f2588755783aa94dfb6b1a"},
]
colorama = [
    {file = "colorama-0.4.3-py2.py3-none-any.whl", hash = "sha256:7d73d2a99753107a36ac6b455ee49046802e59d9d076ef8e47b61499fa29afff"},
    {file = "colorama-0.4.3.tar.gz", hash = "sha256:e96da0d330793e2cb9485e9ddfd918d456036c7149416295932478192f4436a1"},
]
coverage = [
    {file = "coverage-4.4.2-cp26-cp26m-macosx_10_10_x86_64.whl", hash = "sha256:d1ee76f560c3c3e8faada866a07a32485445e16ed2206ac8378bd90dadffb9f0"},
    {file = "coverage-4.4.2-cp26-cp26m-manylinux1_i686.whl", hash = "sha256:007eeef7e23f9473622f7d94a3e029a45d55a92a1f083f0f3512f5ab9a669b05"},
    {file = "coverage-4.4.2-cp26-cp26m-manylinux1_x86_64.whl", hash = "sha256:17307429935f96c986a1b1674f78079528833410750321d22b5fb35d1883828e"},
    {file = "coverage-4.4.2-cp26-cp26mu-manylinux1_i686.whl", hash = "sha256:845fddf89dca1e94abe168760a38271abfc2e31863fbb4ada7f9a99337d7c3dc"},
    {file = "coverage-4.4.2-cp26-cp26mu-manylinux1_x86_64.whl", hash = "sha256:3f4d0b3403d3e110d2588c275540649b1841725f5a11a7162620224155d00ba2"},
    {file = "coverage-4.4.2-cp27-cp27m-macosx_10_12_intel.whl", hash = "sha256:4c4f368ffe1c2e7602359c2c50233269f3abe1c48ca6b288dcd0fb1d1c679733"},
    {file = "coverage-4.4.2-cp27-cp27m-macosx_10_12_x86_64.whl", hash = "sha256:f8c55dd0f56d3d618dfacf129e010cbe5d5f94b6951c1b2f13ab1a2f79c284da"},
    {file = "coverage-4.4.2-cp27-cp27m-manylinux1_i686.whl", hash = "sha256:cdd92dd9471e624cd1d8c1a2703d25f114b59b736b0f1f659a98414e535ffb3d"},
    {file = "coverage-4.4.2-cp27-cp27m-manylinux1_x86_64.whl", hash = "sha256:2ad357d12971e77360034c1596011a03f50c0f9e1ecd12e081342b8d1aee2236"},
    {file = "coverage-4.4.2-cp27-cp27m-win32.whl", hash = "sha256:700d7579995044dc724847560b78ac786f0ca292867447afda7727a6fbaa082e"},
    {file = "coverage-4.4.2-cp27-cp27m-win_amd64.whl", hash = "sha256:66f393e10dd866be267deb3feca39babba08ae13763e0fc7a1063cbe1f8e49f6"},
    {file = "coverage-4.4.2-cp27-cp27mu-manylinux1_i686.whl", hash = "sha256:e9a0e1caed2a52f15c96507ab78a48f346c05681a49c5b003172f8073da6aa6b"},
    {file = "coverage-4.4.2-cp27-cp27mu-manylinux1_x86_64.whl", hash = "sha256:eea9135432428d3ca7ee9be86af27cb8e56243f73764a9b6c3e0bda1394916be"},
    {file = "coverage-4.4.2-cp33-cp33m-macosx_10_10_x86_64.whl", hash = "sha256:5ff16548492e8a12e65ff3d55857ccd818584ed587a6c2898a9ebbe09a880674"},
    {file = "coverage-4.4.2-cp33-cp33m-manylinux1_i686.whl", hash = "sha256:d00e29b78ff610d300b2c37049a41234d48ea4f2d2581759ebcf67caaf731c31"},
    {file = "coverage-4.4.2-cp33-cp33m-manylinux1_x86_64.whl", hash = "sha256:87d942863fe74b1c3be83a045996addf1639218c2cb89c5da18c06c0fe3917ea"},
    {file = "coverage-4.4.2-cp34-cp34m-macosx_10_10_x86_64.whl", hash = "sha256:358d635b1fc22a425444d52f26287ae5aea9e96e254ff3c59c407426f44574f4"},
    {file = "coverage-4.4.2-cp34-cp34m-manylinux1_i686.whl", hash = "sha256:81912cfe276e0069dca99e1e4e6be7b06b5fc8342641c6b472cb2fed7de7ae18"},
    {file = "coverage-4.4.2-cp34-cp34m-manylinux1_x86_64.whl", hash = "sha256:079248312838c4c8f3494934ab7382a42d42d5f365f0cf7516f938dbb3f53f3f"},
    {file = "coverage-4.4.2-cp34-cp34m-win32.whl", hash = "sha256:b0059630ca5c6b297690a6bf57bf2fdac1395c24b7935fd73ee64190276b743b"},
    {file = "coverage-4.4.2-cp34-cp34m-win_amd64.whl", hash = "sha256:493082f104b5ca920e97a485913de254cbe351900deed72d4264571c73464cd0"},
    {file = "coverage-4.4.2-cp35-cp35m-macosx_10_10_x86_64.whl", hash = "sha256:e3ba9b14607c23623cf38f90b23f5bed4a3be87cbfa96e2e9f4eabb975d1e98b"},
    {file = "coverage-4.4.2-cp35-cp35m-manylinux1_i686.whl", hash = "sha256:82cbd3317320aa63c65555aa4894bf33a13fb3a77f079059eb5935eea415938d"},
    {file = "coverage-4.4.2-cp35-cp35m-manylinux1_x86_64.whl", hash = "sha256:9721f1b7275d3112dc7ccf63f0553c769f09b5c25a26ee45872c7f5c09edf6c1"},
    {file = "coverage-4.4.2-cp35-cp35m-win32.whl", hash = "sha256:bd4800e32b4c8d99c3a2c943f1ac430cbf80658d884123d19639bcde90dad44a"},
    {file = "coverage-4.4.2-cp35-cp35m-win_amd64.whl", hash = "sha256:f29841e865590af72c4b90d7b5b8e93fd560f5dea436c1d5ee8053788f9285de"},
    {file = "coverage-4.4.2-cp36-cp36m-macosx_10_12_x86_64.whl", hash = "sha256:f3a5c6d054c531536a83521c00e5d4004f1e126e2e2556ce399bef4180fbe540"},
    {file = "coverage-4.4.2-cp36-cp36m-manylinux1_i686.whl", hash = "sha256:dd707a21332615108b736ef0b8513d3edaf12d2a7d5fc26cd04a169a8ae9b526"},
    {file = "coverage-4.4.2-cp36-cp36m-manylinux1_x86_64.whl", hash = "sha256:2e1a5c6adebb93c3b175103c2f855eda957283c10cf937d791d81bef8872d6ca"},
    {file = "coverage-4.4.2-cp36-cp36m-win32.whl", hash = "sha256:f87f522bde5540d8a4b11df80058281ac38c44b13ce29ced1e294963dd51a8f8"},
    {file = "coverage-4.4.2-cp36-cp36m-win_amd64.whl", hash = "sha256:a7cfaebd8f24c2b537fa6a271229b051cdac9c1734bb6f939ccfc7c055689baa"},
    {file = "coverage-4.4.2.tar.gz", hash = "sha256:309d91bd7a35063ec7a0e4d75645488bfab3f0b66373e7722f23da7f5b0f34cc"},
    {file = "coverage-4.4.2.win-amd64-py2.7.exe", hash = "sha256:b6cebae1502ce5b87d7c6f532fa90ab345cfbda62b95aeea4e431e164d498a3d"},
    {file = "coverage-4.4.2.win-amd64-py3.4.exe", hash = "sha256:a4497faa4f1c0fc365ba05eaecfb6b5d24e3c8c72e95938f9524e29dadb15e76"},
    {file = "coverage-4.4.2.win-amd64-py3.5.exe", hash = "sha256:2b4d7f03a8a6632598cbc5df15bbca9f778c43db7cf1a838f4fa2c8599a8691a"},
    {file = "coverage-4.4.2.win-amd64-py3.6.exe", hash = "sha256:1afccd7e27cac1b9617be8c769f6d8a6d363699c9b86820f40c74cfb3328921c"},
    {file = "coverage-4.4.2.win32-py2.7.exe", hash = "sha256:0388c12539372bb92d6dde68b4627f0300d948965bbb7fc104924d715fdc0965"},
    {file = "coverage-4.4.2.win32-py3.4.exe", hash = "sha256:ab3508df9a92c1d3362343d235420d08e2662969b83134f8a97dc1451cbe5e84"},
    {file = "coverage-4.4.2.win32-py3.5.exe", hash = "sha256:43a155eb76025c61fc20c3d03b89ca28efa6f5be572ab6110b2fb68eda96bfea"},
    {file = "coverage-4.4.2.win32-py3.6.exe", hash = "sha256:f98b461cb59f117887aa634a66022c0bd394278245ed51189f63a036516e32de"},
]
docutils = [
    {file = "docutils-0.16-py2.py3-none-any.whl", hash = "sha256:0c5b78adfbf7762415433f5515cd5c9e762339e23369dbe8000d84a4bf4ab3af"},
    {file = "docutils-0.16.tar.gz", hash = "sha256:c2de3a60e9e7d07be26b7f2b00ca0309c207e06c100f9cc2a94931fc75a478fc"},
]
flake8 = [
    {file = "flake8-3.8.4-py2.py3-none-any.whl", hash = "sha256:749dbbd6bfd0cf1318af27bf97a14e28e5ff548ef8e5b1566ccfb25a11e7c839"},
    {file = "flake8-3.8.4.tar.gz", hash = "sha256:aadae8761ec651813c24be05c6f7b4680857ef6afaae4651a4eccaef97ce6c3b"},
]
idna = [
    {file = "idna-2.10-py2.py3-none-any.whl", hash = "sha256:b97d804b1e9b523befed77c48dacec60e6dcb0b5391d57af6a65a312a90648c0"},
    {file = "idna-2.10.tar.gz", hash = "sha256:b307872f855b18632ce0c21c5e45be78c0ea7ae4c15c828c20788b26921eb3f6"},
]
importlib-metadata = [
    {file = "importlib_metadata-2.0.0-py2.py3-none-any.whl", hash = "sha256:cefa1a2f919b866c5beb7c9f7b0ebb4061f30a8a9bf16d609b000e2dfaceb9c3"},
    {file = "importlib_metadata-2.0.0.tar.gz", hash = "sha256:77a540690e24b0305878c37ffd421785a6f7e53c8b5720d211b211de8d0e95da"},
]
isort = [
    {file = "isort-4.3.21-py2.py3-none-any.whl", hash = "sha256:6e811fcb295968434526407adb8796944f1988c5b65e8139058f2014cbe100fd"},
    {file = "isort-4.3.21.tar.gz", hash = "sha256:54da7e92468955c4fceacd0c86bd0ec997b0e1ee80d97f67c35a78b719dccab1"},
]
mccabe = [
    {file = "mccabe-0.6.1-py2.py3-none-any.whl", hash = "sha256:ab8a6258860da4b6677da4bd2fe5dc2c659cff31b3ee4f7f5d64e79735b80d42"},
    {file = "mccabe-0.6.1.tar.gz", hash = "sha256:dd8d182285a0fe56bace7f45b5e7d1a6ebcbf524e8f3bd87eb0f125271b8831f"},
]
more-itertools = [
    {file = "more-itertools-8.5.0.tar.gz", hash = "sha256:6f83822ae94818eae2612063a5101a7311e68ae8002005b5e05f03fd74a86a20"},
    {file = "more_itertools-8.5.0-py3-none-any.whl", hash = "sha256:9b30f12df9393f0d28af9210ff8efe48d10c94f73e5daf886f10c4b0b0b4f03c"},
]
multidict = [
    {file = "multidict-4.7.6-cp35-cp35m-macosx_10_14_x86_64.whl", hash = "sha256:275ca32383bc5d1894b6975bb4ca6a7ff16ab76fa622967625baeebcf8079000"},
    {file = "multidict-4.7.6-cp35-cp35m-manylinux1_x86_64.whl", hash = "sha256:1ece5a3369835c20ed57adadc663400b5525904e53bae59ec854a5d36b39b21a"},
    {file = "multidict-4.7.6-cp35-cp35m-win32.whl", hash = "sha256:5141c13374e6b25fe6bf092052ab55c0c03d21bd66c94a0e3ae371d3e4d865a5"},
    {file = "multidict-4.7.6-cp35-cp35m-win_amd64.whl", hash = "sha256:9456e90649005ad40558f4cf51dbb842e32807df75146c6d940b6f5abb4a78f3"},
    {file = "multidict-4.7.6-cp36-cp36m-macosx_10_14_x86_64.whl", hash = "sha256:e0d072ae0f2a179c375f67e3da300b47e1a83293c554450b29c900e50afaae87"},
    {file = "multidict-4.7.6-cp36-cp36m-manylinux1_x86_64.whl", hash = "sha256:3750f2205b800aac4bb03b5ae48025a64e474d2c6cc79547988ba1d4122a09e2"},
    {file = "multidict-4.7.6-cp36-cp36m-win32.whl", hash = "sha256:f07acae137b71af3bb548bd8da720956a3bc9f9a0b87733e0899226a2317aeb7"},
    {file = "multidict-4.7.6-cp36-cp36m-win_amd64.whl", hash = "sha256:6513728873f4326999429a8b00fc7ceddb2509b01d5fd3f3be7881a257b8d463"},
    {file = "multidict-4.7.6-cp37-cp37m-macosx_10_14_x86_64.whl", hash = "sha256:feed85993dbdb1dbc29102f50bca65bdc68f2c0c8d352468c25b54874f23c39d"},
    {file = "multidict-4.7.6-cp37-cp37m-manylinux1_x86_64.whl", hash = "sha256:fcfbb44c59af3f8ea984de67ec7c306f618a3ec771c2843804069917a8f2e255"},
    {file = "multidict-4.7.6-cp37-cp37m-win32.whl", hash = "sha256:4538273208e7294b2659b1602490f4ed3ab1c8cf9dbdd817e0e9db8e64be2507"},
    {file = "multidict-4.7.6-cp37-cp37m-win_amd64.whl", hash = "sha256:d14842362ed4cf63751648e7672f7174c9818459d169231d03c56e84daf90b7c"},
    {file = "multidict-4.7.6-cp38-cp38-macosx_10_14_x86_64.whl", hash = "sha256:c026fe9a05130e44157b98fea3ab12969e5b60691a276150db9eda71710cd10b"},
    {file = "multidict-4.7.6-cp38-cp38-manylinux1_x86_64.whl", hash = "sha256:51a4d210404ac61d32dada00a50ea7ba412e6ea945bbe992e4d7a595276d2ec7"},
    {file = "multidict-4.7.6-cp38-cp38-win32.whl", hash = "sha256:5cf311a0f5ef80fe73e4f4c0f0998ec08f954a6ec72b746f3c179e37de1d210d"},
    {file = "multidict-4.7.6-cp38-cp38-win_amd64.whl", hash = "sha256:7388d2ef3c55a8ba80da62ecfafa06a1c097c18032a501ffd4cabbc52d7f2b19"},
    {file = "multidict-4.7.6.tar.gz", hash = "sha256:fbb77a75e529021e7c4a8d4e823d88ef4d23674a202be4f5addffc72cbb91430"},
]
packaging = [
    {file = "packaging-20.4-py2.py3-none-any.whl", hash = "sha256:998416ba6962ae7fbd6596850b80e17859a5753ba17c32284f67bfff33784181"},
    {file = "packaging-20.4.tar.gz", hash = "sha256:4357f74f47b9c12db93624a82154e9b120fa8293699949152b22065d556079f8"},
]
pathspec = [
    {file = "pathspec-0.8.0-py2.py3-none-any.whl", hash = "sha256:7d91249d21749788d07a2d0f94147accd8f845507400749ea19c1ec9054a12b0"},
    {file = "pathspec-0.8.0.tar.gz", hash = "sha256:da45173eb3a6f2a5a487efba21f050af2b41948be6ab52b6a1e3ff22bb8b7061"},
]
pluggy = [
    {file = "pluggy-0.13.1-py2.py3-none-any.whl", hash = "sha256:966c145cd83c96502c3c3868f50408687b38434af77734af1e9ca461a4081d2d"},
    {file = "pluggy-0.13.1.tar.gz", hash = "sha256:15b2acde666561e1298d71b523007ed7364de07029219b604cf808bfa1c765b0"},
]
py = [
    {file = "py-1.9.0-py2.py3-none-any.whl", hash = "sha256:366389d1db726cd2fcfc79732e75410e5fe4d31db13692115529d34069a043c2"},
    {file = "py-1.9.0.tar.gz", hash = "sha256:9ca6883ce56b4e8da7e79ac18787889fa5206c79dcc67fb065376cd2fe03f342"},
]
pycodestyle = [
    {file = "pycodestyle-2.6.0-py2.py3-none-any.whl", hash = "sha256:2295e7b2f6b5bd100585ebcb1f616591b652db8a741695b3d8f5d28bdc934367"},
    {file = "pycodestyle-2.6.0.tar.gz", hash = "sha256:c58a7d2815e0e8d7972bf1803331fb0152f867bd89adf8a01dfd55085434192e"},
]
pyflakes = [
    {file = "pyflakes-2.2.0-py2.py3-none-any.whl", hash = "sha256:0d94e0e05a19e57a99444b6ddcf9a6eb2e5c68d3ca1e98e90707af8152c90a92"},
    {file = "pyflakes-2.2.0.tar.gz", hash = "sha256:35b2d75ee967ea93b55750aa9edbbf72813e06a66ba54438df2cfac9e3c27fc8"},
]
pygments = [
    {file = "Pygments-2.7.1-py3-none-any.whl", hash = "sha256:307543fe65c0947b126e83dd5a61bd8acbd84abec11f43caebaf5534cbc17998"},
    {file = "Pygments-2.7.1.tar.gz", hash = "sha256:926c3f319eda178d1bd90851e4317e6d8cdb5e292a3386aac9bd75eca29cf9c7"},
]
pyparsing = [
    {file = "pyparsing-2.4.7-py2.py3-none-any.whl", hash = "sha256:ef9d7589ef3c200abe66653d3f1ab1033c3c419ae9b9bdb1240a85b024efc88b"},
    {file = "pyparsing-2.4.7.tar.gz", hash = "sha256:c203ec8783bf771a155b207279b9bccb8dea02d8f0c9e5f8ead507bc3246ecc1"},
]
pytest = [
    {file = "pytest-5.4.3-py3-none-any.whl", hash = "sha256:5c0db86b698e8f170ba4582a492248919255fcd4c79b1ee64ace34301fb589a1"},
    {file = "pytest-5.4.3.tar.gz", hash = "sha256:7979331bfcba207414f5e1263b5a0f8f521d0f457318836a7355531ed1a4c7d8"},
]
pytest-asyncio = [
    {file = "pytest-asyncio-0.12.0.tar.gz", hash = "sha256:475bd2f3dc0bc11d2463656b3cbaafdbec5a47b47508ea0b329ee693040eebd2"},
]
pytest-cov = [
    {file = "pytest-cov-2.10.1.tar.gz", hash = "sha256:47bd0ce14056fdd79f93e1713f88fad7bdcc583dcd7783da86ef2f085a0bb88e"},
    {file = "pytest_cov-2.10.1-py2.py3-none-any.whl", hash = "sha256:45ec2d5182f89a81fc3eb29e3d1ed3113b9e9a873bcddb2a71faaab066110191"},
]
pytest-recording = [
    {file = "pytest-recording-0.7.0.tar.gz", hash = "sha256:abfcb8aaee91d78b4229e703d4bd5ef25e551ca0571b2f946b6ed53214ef191e"},
    {file = "pytest_recording-0.7.0-py3-none-any.whl", hash = "sha256:6409970ac4b3ab85130e6f17bbf3881b43f34b35c13d21a254875dd127015510"},
]
pyyaml = [
    {file = "PyYAML-5.3.1-cp27-cp27m-win32.whl", hash = "sha256:74809a57b329d6cc0fdccee6318f44b9b8649961fa73144a98735b0aaf029f1f"},
    {file = "PyYAML-5.3.1-cp27-cp27m-win_amd64.whl", hash = "sha256:240097ff019d7c70a4922b6869d8a86407758333f02203e0fc6ff79c5dcede76"},
    {file = "PyYAML-5.3.1-cp35-cp35m-win32.whl", hash = "sha256:4f4b913ca1a7319b33cfb1369e91e50354d6f07a135f3b901aca02aa95940bd2"},
    {file = "PyYAML-5.3.1-cp35-cp35m-win_amd64.whl", hash = "sha256:cc8955cfbfc7a115fa81d85284ee61147059a753344bc51098f3ccd69b0d7e0c"},
    {file = "PyYAML-5.3.1-cp36-cp36m-win32.whl", hash = "sha256:7739fc0fa8205b3ee8808aea45e968bc90082c10aef6ea95e855e10abf4a37b2"},
    {file = "PyYAML-5.3.1-cp36-cp36m-win_amd64.whl", hash = "sha256:69f00dca373f240f842b2931fb2c7e14ddbacd1397d57157a9b005a6a9942648"},
    {file = "PyYAML-5.3.1-cp37-cp37m-win32.whl", hash = "sha256:d13155f591e6fcc1ec3b30685d50bf0711574e2c0dfffd7644babf8b5102ca1a"},
    {file = "PyYAML-5.3.1-cp37-cp37m-win_amd64.whl", hash = "sha256:73f099454b799e05e5ab51423c7bcf361c58d3206fa7b0d555426b1f4d9a3eaf"},
    {file = "PyYAML-5.3.1-cp38-cp38-win32.whl", hash = "sha256:06a0d7ba600ce0b2d2fe2e78453a470b5a6e000a985dd4a4e54e436cc36b0e97"},
    {file = "PyYAML-5.3.1-cp38-cp38-win_amd64.whl", hash = "sha256:95f71d2af0ff4227885f7a6605c37fd53d3a106fcab511b8860ecca9fcf400ee"},
    {file = "PyYAML-5.3.1-cp39-cp39-win32.whl", hash = "sha256:ad9c67312c84def58f3c04504727ca879cb0013b2517c85a9a253f0cb6380c0a"},
    {file = "PyYAML-5.3.1-cp39-cp39-win_amd64.whl", hash = "sha256:6034f55dab5fea9e53f436aa68fa3ace2634918e8b5994d82f3621c04ff5ed2e"},
    {file = "PyYAML-5.3.1.tar.gz", hash = "sha256:b8eac752c5e14d3eca0e6dd9199cd627518cb5ec06add0de9d32baeee6fe645d"},
]
readme-renderer = [
    {file = "readme_renderer-26.0-py2.py3-none-any.whl", hash = "sha256:cc4957a803106e820d05d14f71033092537a22daa4f406dfbdd61177e0936376"},
    {file = "readme_renderer-26.0.tar.gz", hash = "sha256:cbe9db71defedd2428a1589cdc545f9bd98e59297449f69d721ef8f1cfced68d"},
]
regex = [
    {file = "regex-2020.9.27-cp27-cp27m-win32.whl", hash = "sha256:d23a18037313714fb3bb5a94434d3151ee4300bae631894b1ac08111abeaa4a3"},
    {file = "regex-2020.9.27-cp27-cp27m-win_amd64.whl", hash = "sha256:84e9407db1b2eb368b7ecc283121b5e592c9aaedbe8c78b1a2f1102eb2e21d19"},
    {file = "regex-2020.9.27-cp36-cp36m-manylinux1_i686.whl", hash = "sha256:5f18875ac23d9aa2f060838e8b79093e8bb2313dbaaa9f54c6d8e52a5df097be"},
    {file = "regex-2020.9.27-cp36-cp36m-manylinux1_x86_64.whl", hash = "sha256:ae91972f8ac958039920ef6e8769277c084971a142ce2b660691793ae44aae6b"},
    {file = "regex-2020.9.27-cp36-cp36m-manylinux2010_i686.whl", hash = "sha256:9a02d0ae31d35e1ec12a4ea4d4cca990800f66a917d0fb997b20fbc13f5321fc"},
    {file = "regex-2020.9.27-cp36-cp36m-manylinux2010_x86_64.whl", hash = "sha256:ebbe29186a3d9b0c591e71b7393f1ae08c83cb2d8e517d2a822b8f7ec99dfd8b"},
    {file = "regex-2020.9.27-cp36-cp36m-win32.whl", hash = "sha256:4707f3695b34335afdfb09be3802c87fa0bc27030471dbc082f815f23688bc63"},
    {file = "regex-2020.9.27-cp36-cp36m-win_amd64.whl", hash = "sha256:9bc13e0d20b97ffb07821aa3e113f9998e84994fe4d159ffa3d3a9d1b805043b"},
    {file = "regex-2020.9.27-cp37-cp37m-manylinux1_i686.whl", hash = "sha256:f1b3afc574a3db3b25c89161059d857bd4909a1269b0b3cb3c904677c8c4a3f7"},
    {file = "regex-2020.9.27-cp37-cp37m-manylinux1_x86_64.whl", hash = "sha256:5533a959a1748a5c042a6da71fe9267a908e21eded7a4f373efd23a2cbdb0ecc"},
    {file = "regex-2020.9.27-cp37-cp37m-manylinux2010_i686.whl", hash = "sha256:1fe0a41437bbd06063aa184c34804efa886bcc128222e9916310c92cd54c3b4c"},
    {file = "regex-2020.9.27-cp37-cp37m-manylinux2010_x86_64.whl", hash = "sha256:c570f6fa14b9c4c8a4924aaad354652366577b4f98213cf76305067144f7b100"},
    {file = "regex-2020.9.27-cp37-cp37m-win32.whl", hash = "sha256:eda4771e0ace7f67f58bc5b560e27fb20f32a148cbc993b0c3835970935c2707"},
    {file = "regex-2020.9.27-cp37-cp37m-win_amd64.whl", hash = "sha256:60b0e9e6dc45683e569ec37c55ac20c582973841927a85f2d8a7d20ee80216ab"},
    {file = "regex-2020.9.27-cp38-cp38-manylinux1_i686.whl", hash = "sha256:088afc8c63e7bd187a3c70a94b9e50ab3f17e1d3f52a32750b5b77dbe99ef5ef"},
    {file = "regex-2020.9.27-cp38-cp38-manylinux1_x86_64.whl", hash = "sha256:eaf548d117b6737df379fdd53bdde4f08870e66d7ea653e230477f071f861121"},
    {file = "regex-2020.9.27-cp38-cp38-manylinux2010_i686.whl", hash = "sha256:41bb65f54bba392643557e617316d0d899ed5b4946dccee1cb6696152b29844b"},
    {file = "regex-2020.9.27-cp38-cp38-manylinux2010_x86_64.whl", hash = "sha256:8d69cef61fa50c8133382e61fd97439de1ae623fe943578e477e76a9d9471637"},
    {file = "regex-2020.9.27-cp38-cp38-win32.whl", hash = "sha256:f2388013e68e750eaa16ccbea62d4130180c26abb1d8e5d584b9baf69672b30f"},
    {file = "regex-2020.9.27-cp38-cp38-win_amd64.whl", hash = "sha256:4318d56bccfe7d43e5addb272406ade7a2274da4b70eb15922a071c58ab0108c"},
    {file = "regex-2020.9.27-cp39-cp39-manylinux1_i686.whl", hash = "sha256:84cada8effefe9a9f53f9b0d2ba9b7b6f5edf8d2155f9fdbe34616e06ececf81"},
    {file = "regex-2020.9.27-cp39-cp39-manylinux1_x86_64.whl", hash = "sha256:816064fc915796ea1f26966163f6845de5af78923dfcecf6551e095f00983650"},
    {file = "regex-2020.9.27-cp39-cp39-manylinux2010_i686.whl", hash = "sha256:5d892a4f1c999834eaa3c32bc9e8b976c5825116cde553928c4c8e7e48ebda67"},
    {file = "regex-2020.9.27-cp39-cp39-manylinux2010_x86_64.whl", hash = "sha256:c9443124c67b1515e4fe0bb0aa18df640965e1030f468a2a5dc2589b26d130ad"},
    {file = "regex-2020.9.27-cp39-cp39-win32.whl", hash = "sha256:49f23ebd5ac073765ecbcf046edc10d63dcab2f4ae2bce160982cb30df0c0302"},
    {file = "regex-2020.9.27-cp39-cp39-win_amd64.whl", hash = "sha256:3d20024a70b97b4f9546696cbf2fd30bae5f42229fbddf8661261b1eaff0deb7"},
    {file = "regex-2020.9.27.tar.gz", hash = "sha256:a6f32aea4260dfe0e55dc9733ea162ea38f0ea86aa7d0f77b15beac5bf7b369d"},
]
requests = [
    {file = "requests-2.25.1-py2.py3-none-any.whl", hash = "sha256:c210084e36a42ae6b9219e00e48287def368a26d03a048ddad7bfee44f75871e"},
    {file = "requests-2.25.1.tar.gz", hash = "sha256:27973dd4a904a4f13b263a19c866c13b92a39ed1c964655f025f3f8d3d75b804"},
]
six = [
    {file = "six-1.15.0-py2.py3-none-any.whl", hash = "sha256:8b74bedcbbbaca38ff6d7491d76f2b06b3592611af620f8426e82dddb04a5ced"},
    {file = "six-1.15.0.tar.gz", hash = "sha256:30639c035cdb23534cd4aa2dd52c3bf48f06e5f4a941509c8bafd8ce11080259"},
]
toml = [
    {file = "toml-0.10.1-py2.py3-none-any.whl", hash = "sha256:bda89d5935c2eac546d648028b9901107a595863cb36bae0c73ac804a9b4ce88"},
    {file = "toml-0.10.1.tar.gz", hash = "sha256:926b612be1e5ce0634a2ca03470f95169cf16f939018233a670519cb4ac58b0f"},
]
typed-ast = [
    {file = "typed_ast-1.4.1-cp35-cp35m-manylinux1_i686.whl", hash = "sha256:73d785a950fc82dd2a25897d525d003f6378d1cb23ab305578394694202a58c3"},
    {file = "typed_ast-1.4.1-cp35-cp35m-manylinux1_x86_64.whl", hash = "sha256:aaee9905aee35ba5905cfb3c62f3e83b3bec7b39413f0a7f19be4e547ea01ebb"},
    {file = "typed_ast-1.4.1-cp35-cp35m-win32.whl", hash = "sha256:0c2c07682d61a629b68433afb159376e24e5b2fd4641d35424e462169c0a7919"},
    {file = "typed_ast-1.4.1-cp35-cp35m-win_amd64.whl", hash = "sha256:4083861b0aa07990b619bd7ddc365eb7fa4b817e99cf5f8d9cf21a42780f6e01"},
    {file = "typed_ast-1.4.1-cp36-cp36m-macosx_10_9_x86_64.whl", hash = "sha256:269151951236b0f9a6f04015a9004084a5ab0d5f19b57de779f908621e7d8b75"},
    {file = "typed_ast-1.4.1-cp36-cp36m-manylinux1_i686.whl", hash = "sha256:24995c843eb0ad11a4527b026b4dde3da70e1f2d8806c99b7b4a7cf491612652"},
    {file = "typed_ast-1.4.1-cp36-cp36m-manylinux1_x86_64.whl", hash = "sha256:fe460b922ec15dd205595c9b5b99e2f056fd98ae8f9f56b888e7a17dc2b757e7"},
    {file = "typed_ast-1.4.1-cp36-cp36m-manylinux2014_aarch64.whl", hash = "sha256:fcf135e17cc74dbfbc05894ebca928ffeb23d9790b3167a674921db19082401f"},
    {file = "typed_ast-1.4.1-cp36-cp36m-win32.whl", hash = "sha256:4e3e5da80ccbebfff202a67bf900d081906c358ccc3d5e3c8aea42fdfdfd51c1"},
    {file = "typed_ast-1.4.1-cp36-cp36m-win_amd64.whl", hash = "sha256:249862707802d40f7f29f6e1aad8d84b5aa9e44552d2cc17384b209f091276aa"},
    {file = "typed_ast-1.4.1-cp37-cp37m-macosx_10_9_x86_64.whl", hash = "sha256:8ce678dbaf790dbdb3eba24056d5364fb45944f33553dd5869b7580cdbb83614"},
    {file = "typed_ast-1.4.1-cp37-cp37m-manylinux1_i686.whl", hash = "sha256:c9e348e02e4d2b4a8b2eedb48210430658df6951fa484e59de33ff773fbd4b41"},
    {file = "typed_ast-1.4.1-cp37-cp37m-manylinux1_x86_64.whl", hash = "sha256:bcd3b13b56ea479b3650b82cabd6b5343a625b0ced5429e4ccad28a8973f301b"},
    {file = "typed_ast-1.4.1-cp37-cp37m-manylinux2014_aarch64.whl", hash = "sha256:f208eb7aff048f6bea9586e61af041ddf7f9ade7caed625742af423f6bae3298"},
    {file = "typed_ast-1.4.1-cp37-cp37m-win32.whl", hash = "sha256:d5d33e9e7af3b34a40dc05f498939f0ebf187f07c385fd58d591c533ad8562fe"},
    {file = "typed_ast-1.4.1-cp37-cp37m-win_amd64.whl", hash = "sha256:0666aa36131496aed8f7be0410ff974562ab7eeac11ef351def9ea6fa28f6355"},
    {file = "typed_ast-1.4.1-cp38-cp38-macosx_10_15_x86_64.whl", hash = "sha256:d205b1b46085271b4e15f670058ce182bd1199e56b317bf2ec004b6a44f911f6"},
    {file = "typed_ast-1.4.1-cp38-cp38-manylinux1_i686.whl", hash = "sha256:6daac9731f172c2a22ade6ed0c00197ee7cc1221aa84cfdf9c31defeb059a907"},
    {file = "typed_ast-1.4.1-cp38-cp38-manylinux1_x86_64.whl", hash = "sha256:498b0f36cc7054c1fead3d7fc59d2150f4d5c6c56ba7fb150c013fbc683a8d2d"},
    {file = "typed_ast-1.4.1-cp38-cp38-manylinux2014_aarch64.whl", hash = "sha256:7e4c9d7658aaa1fc80018593abdf8598bf91325af6af5cce4ce7c73bc45ea53d"},
    {file = "typed_ast-1.4.1-cp38-cp38-win32.whl", hash = "sha256:715ff2f2df46121071622063fc7543d9b1fd19ebfc4f5c8895af64a77a8c852c"},
    {file = "typed_ast-1.4.1-cp38-cp38-win_amd64.whl", hash = "sha256:fc0fea399acb12edbf8a628ba8d2312f583bdbdb3335635db062fa98cf71fca4"},
    {file = "typed_ast-1.4.1-cp39-cp39-macosx_10_15_x86_64.whl", hash = "sha256:d43943ef777f9a1c42bf4e552ba23ac77a6351de620aa9acf64ad54933ad4d34"},
    {file = "typed_ast-1.4.1-cp39-cp39-macosx_10_9_x86_64.whl", hash = "sha256:92c325624e304ebf0e025d1224b77dd4e6393f18aab8d829b5b7e04afe9b7a2c"},
    {file = "typed_ast-1.4.1-cp39-cp39-manylinux1_i686.whl", hash = "sha256:d648b8e3bf2fe648745c8ffcee3db3ff903d0817a01a12dd6a6ea7a8f4889072"},
    {file = "typed_ast-1.4.1-cp39-cp39-manylinux1_x86_64.whl", hash = "sha256:fac11badff8313e23717f3dada86a15389d0708275bddf766cca67a84ead3e91"},
    {file = "typed_ast-1.4.1-cp39-cp39-manylinux2014_aarch64.whl", hash = "sha256:0d8110d78a5736e16e26213114a38ca35cb15b6515d535413b090bd50951556d"},
    {file = "typed_ast-1.4.1-cp39-cp39-win32.whl", hash = "sha256:b52ccf7cfe4ce2a1064b18594381bccf4179c2ecf7f513134ec2f993dd4ab395"},
    {file = "typed_ast-1.4.1-cp39-cp39-win_amd64.whl", hash = "sha256:3742b32cf1c6ef124d57f95be609c473d7ec4c14d0090e5a5e05a15269fb4d0c"},
    {file = "typed_ast-1.4.1.tar.gz", hash = "sha256:8c8aaad94455178e3187ab22c8b01a3837f8ee50e09cf31f1ba129eb293ec30b"},
]
typing-extensions = [
    {file = "typing_extensions-3.7.4.3-py2-none-any.whl", hash = "sha256:dafc7639cde7f1b6e1acc0f457842a83e722ccca8eef5270af2d74792619a89f"},
    {file = "typing_extensions-3.7.4.3-py3-none-any.whl", hash = "sha256:7cb407020f00f7bfc3cb3e7881628838e69d8f3fcab2f64742a5e76b2f841918"},
    {file = "typing_extensions-3.7.4.3.tar.gz", hash = "sha256:99d4073b617d30288f569d3f13d2bd7548c3a7e4c8de87db09a9d29bb3a4a60c"},
]
urllib3 = [
    {file = "urllib3-1.22-py2.py3-none-any.whl", hash = "sha256:06330f386d6e4b195fbfc736b297f58c5a892e4440e54d294d7004e3a9bbea1b"},
    {file = "urllib3-1.22.tar.gz", hash = "sha256:cc44da8e1145637334317feebd728bd869a35285b93cbb4cca2577da7e62db4f"},
]
vcrpy = [
    {file = "vcrpy-4.1.1-py2.py3-none-any.whl", hash = "sha256:12c3fcdae7b88ecf11fc0d3e6d77586549d4575a2ceee18e82eee75c1f626162"},
    {file = "vcrpy-4.1.1.tar.gz", hash = "sha256:57095bf22fc0a2d99ee9674cdafebed0f3ba763018582450706f7d3a74fff599"},
]
wcwidth = [
    {file = "wcwidth-0.2.5-py2.py3-none-any.whl", hash = "sha256:beb4802a9cebb9144e99086eff703a642a13d6a0052920003a230f3294bbe784"},
    {file = "wcwidth-0.2.5.tar.gz", hash = "sha256:c4d647b99872929fdb7bdcaa4fbe7f01413ed3d98077df798530e5b04f116c83"},
]
webencodings = [
    {file = "webencodings-0.5.1-py2.py3-none-any.whl", hash = "sha256:a0af1213f3c2226497a97e2b3aa01a7e4bee4f403f95be16fc9acd2947514a78"},
    {file = "webencodings-0.5.1.tar.gz", hash = "sha256:b36a1c245f2d304965eb4e0a82848379241dc04b865afcc4aab16748587e1923"},
]
wrapt = [
    {file = "wrapt-1.12.1.tar.gz", hash = "sha256:b62ffa81fb85f4332a4f609cab4ac40709470da05643a082ec1eb88e6d9b97d7"},
]
yarl = [
    {file = "yarl-1.6.0-cp35-cp35m-macosx_10_14_x86_64.whl", hash = "sha256:db9eb8307219d7e09b33bcb43287222ef35cbcf1586ba9472b0a4b833666ada1"},
    {file = "yarl-1.6.0-cp35-cp35m-manylinux1_x86_64.whl", hash = "sha256:e31fef4e7b68184545c3d68baec7074532e077bd1906b040ecfba659737df188"},
    {file = "yarl-1.6.0-cp35-cp35m-win32.whl", hash = "sha256:5d84cc36981eb5a8533be79d6c43454c8e6a39ee3118ceaadbd3c029ab2ee580"},
    {file = "yarl-1.6.0-cp35-cp35m-win_amd64.whl", hash = "sha256:5e447e7f3780f44f890360ea973418025e8c0cdcd7d6a1b221d952600fd945dc"},
    {file = "yarl-1.6.0-cp36-cp36m-macosx_10_14_x86_64.whl", hash = "sha256:6f6898429ec3c4cfbef12907047136fd7b9e81a6ee9f105b45505e633427330a"},
    {file = "yarl-1.6.0-cp36-cp36m-manylinux1_x86_64.whl", hash = "sha256:d088ea9319e49273f25b1c96a3763bf19a882cff774d1792ae6fba34bd40550a"},
    {file = "yarl-1.6.0-cp36-cp36m-win32.whl", hash = "sha256:b7c199d2cbaf892ba0f91ed36d12ff41ecd0dde46cbf64ff4bfe997a3ebc925e"},
    {file = "yarl-1.6.0-cp36-cp36m-win_amd64.whl", hash = "sha256:67c5ea0970da882eaf9efcf65b66792557c526f8e55f752194eff8ec722c75c2"},
    {file = "yarl-1.6.0-cp37-cp37m-macosx_10_14_x86_64.whl", hash = "sha256:04a54f126a0732af75e5edc9addeaa2113e2ca7c6fce8974a63549a70a25e50e"},
    {file = "yarl-1.6.0-cp37-cp37m-manylinux1_x86_64.whl", hash = "sha256:fcbe419805c9b20db9a51d33b942feddbf6e7fb468cb20686fd7089d4164c12a"},
    {file = "yarl-1.6.0-cp37-cp37m-win32.whl", hash = "sha256:c604998ab8115db802cc55cb1b91619b2831a6128a62ca7eea577fc8ea4d3131"},
    {file = "yarl-1.6.0-cp37-cp37m-win_amd64.whl", hash = "sha256:c22607421f49c0cb6ff3ed593a49b6a99c6ffdeaaa6c944cdda83c2393c8864d"},
    {file = "yarl-1.6.0-cp38-cp38-macosx_10_14_x86_64.whl", hash = "sha256:7ce35944e8e61927a8f4eb78f5bc5d1e6da6d40eadd77e3f79d4e9399e263921"},
    {file = "yarl-1.6.0-cp38-cp38-manylinux1_x86_64.whl", hash = "sha256:c15d71a640fb1f8e98a1423f9c64d7f1f6a3a168f803042eaf3a5b5022fde0c1"},
    {file = "yarl-1.6.0-cp38-cp38-win32.whl", hash = "sha256:3cc860d72ed989f3b1f3abbd6ecf38e412de722fb38b8f1b1a086315cf0d69c5"},
    {file = "yarl-1.6.0-cp38-cp38-win_amd64.whl", hash = "sha256:e32f0fb443afcfe7f01f95172b66f279938fbc6bdaebe294b0ff6747fb6db020"},
    {file = "yarl-1.6.0.tar.gz", hash = "sha256:61d3ea3c175fe45f1498af868879c6ffeb989d4143ac542163c45538ba5ec21b"},
]
zipp = [
    {file = "zipp-3.3.0-py3-none-any.whl", hash = "sha256:eed8ec0b8d1416b2ca33516a37a08892442f3954dee131e92cfd92d8fe3e7066"},
    {file = "zipp-3.3.0.tar.gz", hash = "sha256:64ad89efee774d1897a58607895d80789c59778ea02185dd846ac38394a8642b"},
]<|MERGE_RESOLUTION|>--- conflicted
+++ resolved
@@ -76,11 +76,7 @@
 
 [[package]]
 name = "bleach"
-<<<<<<< HEAD
 version = "3.3.0"
-=======
-version = "3.2.1"
->>>>>>> f7ba1771
 description = "An easy safelist-based HTML-sanitizing tool."
 category = "dev"
 optional = false
@@ -388,11 +384,7 @@
 
 [[package]]
 name = "requests"
-<<<<<<< HEAD
-version = "2.24.0"
-=======
 version = "2.25.1"
->>>>>>> f7ba1771
 description = "Python HTTP for Humans."
 category = "main"
 optional = false
@@ -454,11 +446,7 @@
 
 [[package]]
 name = "vcrpy"
-<<<<<<< HEAD
 version = "4.1.1"
-=======
-version = "4.1.0"
->>>>>>> f7ba1771
 description = "Automatically mock your HTTP interactions to simplify and speed up testing"
 category = "dev"
 optional = false
