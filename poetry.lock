[[package]]
name = "aiohttp"
version = "3.6.2"
description = "Async http client/server framework (asyncio)"
category = "main"
optional = false
python-versions = ">=3.5.3"

[package.dependencies]
async-timeout = ">=3.0,<4.0"
attrs = ">=17.3.0"
chardet = ">=2.0,<4.0"
multidict = ">=4.5,<5.0"
yarl = ">=1.0,<2.0"

[package.extras]
speedups = ["aiodns", "brotlipy", "cchardet"]

[[package]]
name = "appdirs"
version = "1.4.4"
description = "A small Python module for determining appropriate platform-specific dirs, e.g. a \"user data dir\"."
category = "dev"
optional = false
python-versions = "*"

[[package]]
name = "async-timeout"
version = "3.0.1"
description = "Timeout context manager for asyncio programs"
category = "main"
optional = false
python-versions = ">=3.5.3"

[[package]]
name = "atomicwrites"
version = "1.4.0"
description = "Atomic file writes."
category = "dev"
optional = false
python-versions = ">=2.7, !=3.0.*, !=3.1.*, !=3.2.*, !=3.3.*"

[[package]]
name = "attrs"
version = "20.2.0"
description = "Classes Without Boilerplate"
category = "main"
optional = false
python-versions = ">=2.7, !=3.0.*, !=3.1.*, !=3.2.*, !=3.3.*"

[package.extras]
dev = ["coverage[toml] (>=5.0.2)", "hypothesis", "pympler", "pytest (>=4.3.0)", "six", "zope.interface", "sphinx", "sphinx-rtd-theme", "pre-commit"]
docs = ["sphinx", "sphinx-rtd-theme", "zope.interface"]
tests = ["coverage[toml] (>=5.0.2)", "hypothesis", "pympler", "pytest (>=4.3.0)", "six", "zope.interface"]
tests_no_zope = ["coverage[toml] (>=5.0.2)", "hypothesis", "pympler", "pytest (>=4.3.0)", "six"]

[[package]]
name = "black"
version = "19.10b0"
description = "The uncompromising code formatter."
category = "dev"
optional = false
python-versions = ">=3.6"

[package.dependencies]
appdirs = "*"
attrs = ">=18.1.0"
click = ">=6.5"
pathspec = ">=0.6,<1"
regex = "*"
toml = ">=0.9.4"
typed-ast = ">=1.4.0"

[package.extras]
d = ["aiohttp (>=3.3.2)", "aiohttp-cors"]

[[package]]
name = "bleach"
<<<<<<< HEAD
version = "3.3.0"
=======
version = "3.2.1"
>>>>>>> 9659ccd2
description = "An easy safelist-based HTML-sanitizing tool."
category = "dev"
optional = false
python-versions = ">=2.7, !=3.0.*, !=3.1.*, !=3.2.*, !=3.3.*, !=3.4.*"

[package.dependencies]
packaging = "*"
six = ">=1.9.0"
webencodings = "*"

[[package]]
name = "certifi"
version = "2020.6.20"
description = "Python package for providing Mozilla's CA Bundle."
category = "main"
optional = false
python-versions = "*"

[[package]]
name = "chardet"
version = "3.0.4"
description = "Universal encoding detector for Python 2 and 3"
category = "main"
optional = false
python-versions = "*"

[[package]]
name = "click"
version = "7.1.2"
description = "Composable command line interface toolkit"
category = "dev"
optional = false
python-versions = ">=2.7, !=3.0.*, !=3.1.*, !=3.2.*, !=3.3.*, !=3.4.*"

[[package]]
name = "colorama"
version = "0.4.3"
description = "Cross-platform colored terminal text."
category = "dev"
optional = false
python-versions = ">=2.7, !=3.0.*, !=3.1.*, !=3.2.*, !=3.3.*, !=3.4.*"

[[package]]
name = "coverage"
version = "4.4.2"
description = "Code coverage measurement for Python"
category = "dev"
optional = false
python-versions = "*"

[[package]]
name = "docutils"
version = "0.16"
description = "Docutils -- Python Documentation Utilities"
category = "dev"
optional = false
python-versions = ">=2.7, !=3.0.*, !=3.1.*, !=3.2.*, !=3.3.*, !=3.4.*"

[[package]]
name = "flake8"
version = "3.8.4"
description = "the modular source code checker: pep8 pyflakes and co"
category = "dev"
optional = false
python-versions = "!=3.0.*,!=3.1.*,!=3.2.*,!=3.3.*,>=2.7"

[package.dependencies]
importlib-metadata = {version = "*", markers = "python_version < \"3.8\""}
mccabe = ">=0.6.0,<0.7.0"
pycodestyle = ">=2.6.0a1,<2.7.0"
pyflakes = ">=2.2.0,<2.3.0"

[[package]]
name = "idna"
version = "2.10"
description = "Internationalized Domain Names in Applications (IDNA)"
category = "main"
optional = false
python-versions = ">=2.7, !=3.0.*, !=3.1.*, !=3.2.*, !=3.3.*"

[[package]]
name = "importlib-metadata"
version = "2.0.0"
description = "Read metadata from Python packages"
category = "dev"
optional = false
python-versions = "!=3.0.*,!=3.1.*,!=3.2.*,!=3.3.*,!=3.4.*,>=2.7"

[package.dependencies]
zipp = ">=0.5"

[package.extras]
docs = ["sphinx", "rst.linker"]
testing = ["packaging", "pep517", "importlib-resources (>=1.3)"]

[[package]]
name = "isort"
version = "4.3.21"
description = "A Python utility / library to sort Python imports."
category = "dev"
optional = false
python-versions = ">=2.7, !=3.0.*, !=3.1.*, !=3.2.*, !=3.3.*"

[package.extras]
pipfile = ["pipreqs", "requirementslib"]
pyproject = ["toml"]
requirements = ["pipreqs", "pip-api"]
xdg_home = ["appdirs (>=1.4.0)"]

[[package]]
name = "mccabe"
version = "0.6.1"
description = "McCabe checker, plugin for flake8"
category = "dev"
optional = false
python-versions = "*"

[[package]]
name = "more-itertools"
version = "8.5.0"
description = "More routines for operating on iterables, beyond itertools"
category = "dev"
optional = false
python-versions = ">=3.5"

[[package]]
name = "multidict"
version = "4.7.6"
description = "multidict implementation"
category = "main"
optional = false
python-versions = ">=3.5"

[[package]]
name = "packaging"
version = "20.4"
description = "Core utilities for Python packages"
category = "dev"
optional = false
python-versions = ">=2.7, !=3.0.*, !=3.1.*, !=3.2.*, !=3.3.*"

[package.dependencies]
pyparsing = ">=2.0.2"
six = "*"

[[package]]
name = "pathspec"
version = "0.8.0"
description = "Utility library for gitignore style pattern matching of file paths."
category = "dev"
optional = false
python-versions = ">=2.7, !=3.0.*, !=3.1.*, !=3.2.*, !=3.3.*, !=3.4.*"

[[package]]
name = "pluggy"
version = "0.13.1"
description = "plugin and hook calling mechanisms for python"
category = "dev"
optional = false
python-versions = ">=2.7, !=3.0.*, !=3.1.*, !=3.2.*, !=3.3.*"

[package.dependencies]
importlib-metadata = {version = ">=0.12", markers = "python_version < \"3.8\""}

[package.extras]
dev = ["pre-commit", "tox"]

[[package]]
name = "py"
version = "1.9.0"
description = "library with cross-python path, ini-parsing, io, code, log facilities"
category = "dev"
optional = false
python-versions = ">=2.7, !=3.0.*, !=3.1.*, !=3.2.*, !=3.3.*"

[[package]]
name = "pycodestyle"
version = "2.6.0"
description = "Python style guide checker"
category = "dev"
optional = false
python-versions = ">=2.7, !=3.0.*, !=3.1.*, !=3.2.*, !=3.3.*"

[[package]]
name = "pyflakes"
version = "2.2.0"
description = "passive checker of Python programs"
category = "dev"
optional = false
python-versions = ">=2.7, !=3.0.*, !=3.1.*, !=3.2.*, !=3.3.*"

[[package]]
name = "pygments"
version = "2.7.1"
description = "Pygments is a syntax highlighting package written in Python."
category = "dev"
optional = false
python-versions = ">=3.5"

[[package]]
name = "pyparsing"
version = "2.4.7"
description = "Python parsing module"
category = "dev"
optional = false
python-versions = ">=2.6, !=3.0.*, !=3.1.*, !=3.2.*"

[[package]]
name = "pytest"
version = "5.4.3"
description = "pytest: simple powerful testing with Python"
category = "dev"
optional = false
python-versions = ">=3.5"

[package.dependencies]
atomicwrites = {version = ">=1.0", markers = "sys_platform == \"win32\""}
attrs = ">=17.4.0"
colorama = {version = "*", markers = "sys_platform == \"win32\""}
importlib-metadata = {version = ">=0.12", markers = "python_version < \"3.8\""}
more-itertools = ">=4.0.0"
packaging = "*"
pluggy = ">=0.12,<1.0"
py = ">=1.5.0"
wcwidth = "*"

[package.extras]
checkqa-mypy = ["mypy (==v0.761)"]
testing = ["argcomplete", "hypothesis (>=3.56)", "mock", "nose", "requests", "xmlschema"]

[[package]]
name = "pytest-asyncio"
version = "0.12.0"
description = "Pytest support for asyncio."
category = "dev"
optional = false
python-versions = ">= 3.5"

[package.dependencies]
pytest = ">=5.4.0"

[package.extras]
testing = ["async_generator (>=1.3)", "coverage", "hypothesis (>=5.7.1)"]

[[package]]
name = "pytest-cov"
version = "2.10.1"
description = "Pytest plugin for measuring coverage."
category = "dev"
optional = false
python-versions = ">=2.7, !=3.0.*, !=3.1.*, !=3.2.*, !=3.3.*, !=3.4.*"

[package.dependencies]
coverage = ">=4.4"
pytest = ">=4.6"

[package.extras]
testing = ["fields", "hunter", "process-tests (==2.0.2)", "six", "pytest-xdist", "virtualenv"]

[[package]]
name = "pytest-recording"
version = "0.7.0"
description = "A pytest plugin that allows to record network interactions via VCR.py"
category = "dev"
optional = false
python-versions = ">=2.7, !=3.0.*, !=3.1.*, !=3.2.*, !=3.3.*, !=3.4.*"

[package.dependencies]
attrs = "*"
pytest = ">=3.5.0"
vcrpy = ">=2.0.1"

[[package]]
name = "pyyaml"
version = "5.3.1"
description = "YAML parser and emitter for Python"
category = "dev"
optional = false
python-versions = ">=2.7, !=3.0.*, !=3.1.*, !=3.2.*, !=3.3.*, !=3.4.*"

[[package]]
name = "readme-renderer"
version = "26.0"
description = "readme_renderer is a library for rendering \"readme\" descriptions for Warehouse"
category = "dev"
optional = false
python-versions = "*"

[package.dependencies]
bleach = ">=2.1.0"
docutils = ">=0.13.1"
Pygments = ">=2.5.1"
six = "*"

[package.extras]
md = ["cmarkgfm (>=0.2.0)"]

[[package]]
name = "regex"
version = "2020.9.27"
description = "Alternative regular expression module, to replace re."
category = "dev"
optional = false
python-versions = "*"

[[package]]
name = "requests"
version = "2.24.0"
description = "Python HTTP for Humans."
category = "main"
optional = false
python-versions = ">=2.7, !=3.0.*, !=3.1.*, !=3.2.*, !=3.3.*, !=3.4.*"

[package.dependencies]
certifi = ">=2017.4.17"
chardet = ">=3.0.2,<4"
idna = ">=2.5,<3"
urllib3 = ">=1.21.1,<1.25.0 || >1.25.0,<1.25.1 || >1.25.1,<1.26"

[package.extras]
security = ["pyOpenSSL (>=0.14)", "cryptography (>=1.3.4)"]
socks = ["PySocks (>=1.5.6,!=1.5.7)", "win-inet-pton"]

[[package]]
name = "six"
version = "1.15.0"
description = "Python 2 and 3 compatibility utilities"
category = "dev"
optional = false
python-versions = ">=2.7, !=3.0.*, !=3.1.*, !=3.2.*"

[[package]]
name = "toml"
version = "0.10.1"
description = "Python Library for Tom's Obvious, Minimal Language"
category = "dev"
optional = false
python-versions = "*"

[[package]]
name = "typed-ast"
version = "1.4.1"
description = "a fork of Python 2 and 3 ast modules with type comment support"
category = "dev"
optional = false
python-versions = "*"

[[package]]
name = "typing-extensions"
version = "3.7.4.3"
description = "Backported and Experimental Type Hints for Python 3.5+"
category = "main"
optional = false
python-versions = "*"

[[package]]
name = "urllib3"
version = "1.22"
description = "HTTP library with thread-safe connection pooling, file post, and more."
category = "main"
optional = false
python-versions = "*"

[package.extras]
secure = ["pyOpenSSL (>=0.14)", "cryptography (>=1.3.4)", "idna (>=2.0.0)", "certifi", "ipaddress"]
socks = ["PySocks (>=1.5.6,!=1.5.7,<2.0)"]

[[package]]
name = "vcrpy"
<<<<<<< HEAD
version = "4.1.0"
=======
version = "4.1.1"
>>>>>>> 9659ccd2
description = "Automatically mock your HTTP interactions to simplify and speed up testing"
category = "dev"
optional = false
python-versions = ">=3.5"

[package.dependencies]
PyYAML = "*"
six = ">=1.5"
wrapt = "*"
yarl = {version = "*", markers = "python_version >= \"3.6\""}

[[package]]
name = "wcwidth"
version = "0.2.5"
description = "Measures the displayed width of unicode strings in a terminal"
category = "dev"
optional = false
python-versions = "*"

[[package]]
name = "webencodings"
version = "0.5.1"
description = "Character encoding aliases for legacy web content"
category = "dev"
optional = false
python-versions = "*"

[[package]]
name = "wrapt"
version = "1.12.1"
description = "Module for decorators, wrappers and monkey patching."
category = "dev"
optional = false
python-versions = "*"

[[package]]
name = "yarl"
version = "1.6.0"
description = "Yet another URL library"
category = "main"
optional = false
python-versions = ">=3.5"

[package.dependencies]
idna = ">=2.0"
multidict = ">=4.0"
typing-extensions = {version = ">=3.7.4", markers = "python_version < \"3.8\""}

[[package]]
name = "zipp"
version = "3.3.0"
description = "Backport of pathlib-compatible object wrapper for zip files"
category = "dev"
optional = false
python-versions = ">=3.6"

[package.extras]
docs = ["sphinx", "jaraco.packaging (>=3.2)", "rst.linker (>=1.9)"]
testing = ["pytest (>=3.5,!=3.7.3)", "pytest-checkdocs (>=1.2.3)", "pytest-flake8", "pytest-cov", "jaraco.test (>=3.2.0)", "jaraco.itertools", "func-timeout", "pytest-black (>=0.3.7)", "pytest-mypy"]

[metadata]
lock-version = "1.1"
python-versions = ">=3.7"
<<<<<<< HEAD
content-hash = "6fcd24ff49f57d322ee6d48c955b0f153f4e54e13337f11fbd5c11aaabcccfe1"
=======
content-hash = "17e299e7838e4e5ba9706563f16606a06fa01388ae9bbf743a679018c11b91ef"
>>>>>>> 9659ccd2

[metadata.files]
aiohttp = [
    {file = "aiohttp-3.6.2-cp35-cp35m-macosx_10_13_x86_64.whl", hash = "sha256:1e984191d1ec186881ffaed4581092ba04f7c61582a177b187d3a2f07ed9719e"},
    {file = "aiohttp-3.6.2-cp35-cp35m-manylinux1_x86_64.whl", hash = "sha256:50aaad128e6ac62e7bf7bd1f0c0a24bc968a0c0590a726d5a955af193544bcec"},
    {file = "aiohttp-3.6.2-cp36-cp36m-macosx_10_13_x86_64.whl", hash = "sha256:65f31b622af739a802ca6fd1a3076fd0ae523f8485c52924a89561ba10c49b48"},
    {file = "aiohttp-3.6.2-cp36-cp36m-manylinux1_x86_64.whl", hash = "sha256:ae55bac364c405caa23a4f2d6cfecc6a0daada500274ffca4a9230e7129eac59"},
    {file = "aiohttp-3.6.2-cp36-cp36m-win32.whl", hash = "sha256:344c780466b73095a72c616fac5ea9c4665add7fc129f285fbdbca3cccf4612a"},
    {file = "aiohttp-3.6.2-cp36-cp36m-win_amd64.whl", hash = "sha256:4c6efd824d44ae697814a2a85604d8e992b875462c6655da161ff18fd4f29f17"},
    {file = "aiohttp-3.6.2-cp37-cp37m-macosx_10_13_x86_64.whl", hash = "sha256:2f4d1a4fdce595c947162333353d4a44952a724fba9ca3205a3df99a33d1307a"},
    {file = "aiohttp-3.6.2-cp37-cp37m-manylinux1_x86_64.whl", hash = "sha256:6206a135d072f88da3e71cc501c59d5abffa9d0bb43269a6dcd28d66bfafdbdd"},
    {file = "aiohttp-3.6.2-cp37-cp37m-win32.whl", hash = "sha256:b778ce0c909a2653741cb4b1ac7015b5c130ab9c897611df43ae6a58523cb965"},
    {file = "aiohttp-3.6.2-cp37-cp37m-win_amd64.whl", hash = "sha256:32e5f3b7e511aa850829fbe5aa32eb455e5534eaa4b1ce93231d00e2f76e5654"},
    {file = "aiohttp-3.6.2-py3-none-any.whl", hash = "sha256:460bd4237d2dbecc3b5ed57e122992f60188afe46e7319116da5eb8a9dfedba4"},
    {file = "aiohttp-3.6.2.tar.gz", hash = "sha256:259ab809ff0727d0e834ac5e8a283dc5e3e0ecc30c4d80b3cd17a4139ce1f326"},
]
appdirs = [
    {file = "appdirs-1.4.4-py2.py3-none-any.whl", hash = "sha256:a841dacd6b99318a741b166adb07e19ee71a274450e68237b4650ca1055ab128"},
    {file = "appdirs-1.4.4.tar.gz", hash = "sha256:7d5d0167b2b1ba821647616af46a749d1c653740dd0d2415100fe26e27afdf41"},
]
async-timeout = [
    {file = "async-timeout-3.0.1.tar.gz", hash = "sha256:0c3c816a028d47f659d6ff5c745cb2acf1f966da1fe5c19c77a70282b25f4c5f"},
    {file = "async_timeout-3.0.1-py3-none-any.whl", hash = "sha256:4291ca197d287d274d0b6cb5d6f8f8f82d434ed288f962539ff18cc9012f9ea3"},
]
atomicwrites = [
    {file = "atomicwrites-1.4.0-py2.py3-none-any.whl", hash = "sha256:6d1784dea7c0c8d4a5172b6c620f40b6e4cbfdf96d783691f2e1302a7b88e197"},
    {file = "atomicwrites-1.4.0.tar.gz", hash = "sha256:ae70396ad1a434f9c7046fd2dd196fc04b12f9e91ffb859164193be8b6168a7a"},
]
attrs = [
    {file = "attrs-20.2.0-py2.py3-none-any.whl", hash = "sha256:fce7fc47dfc976152e82d53ff92fa0407700c21acd20886a13777a0d20e655dc"},
    {file = "attrs-20.2.0.tar.gz", hash = "sha256:26b54ddbbb9ee1d34d5d3668dd37d6cf74990ab23c828c2888dccdceee395594"},
]
black = [
    {file = "black-19.10b0-py36-none-any.whl", hash = "sha256:1b30e59be925fafc1ee4565e5e08abef6b03fe455102883820fe5ee2e4734e0b"},
    {file = "black-19.10b0.tar.gz", hash = "sha256:c2edb73a08e9e0e6f65a0e6af18b059b8b1cdd5bef997d7a0b181df93dc81539"},
]
bleach = [
    {file = "bleach-3.3.0-py2.py3-none-any.whl", hash = "sha256:6123ddc1052673e52bab52cdc955bcb57a015264a1c57d37bea2f6b817af0125"},
    {file = "bleach-3.3.0.tar.gz", hash = "sha256:98b3170739e5e83dd9dc19633f074727ad848cbedb6026708c8ac2d3b697a433"},
]
certifi = [
    {file = "certifi-2020.6.20-py2.py3-none-any.whl", hash = "sha256:8fc0819f1f30ba15bdb34cceffb9ef04d99f420f68eb75d901e9560b8749fc41"},
    {file = "certifi-2020.6.20.tar.gz", hash = "sha256:5930595817496dd21bb8dc35dad090f1c2cd0adfaf21204bf6732ca5d8ee34d3"},
]
chardet = [
    {file = "chardet-3.0.4-py2.py3-none-any.whl", hash = "sha256:fc323ffcaeaed0e0a02bf4d117757b98aed530d9ed4531e3e15460124c106691"},
    {file = "chardet-3.0.4.tar.gz", hash = "sha256:84ab92ed1c4d4f16916e05906b6b75a6c0fb5db821cc65e70cbd64a3e2a5eaae"},
]
click = [
    {file = "click-7.1.2-py2.py3-none-any.whl", hash = "sha256:dacca89f4bfadd5de3d7489b7c8a566eee0d3676333fbb50030263894c38c0dc"},
    {file = "click-7.1.2.tar.gz", hash = "sha256:d2b5255c7c6349bc1bd1e59e08cd12acbbd63ce649f2588755783aa94dfb6b1a"},
]
colorama = [
    {file = "colorama-0.4.3-py2.py3-none-any.whl", hash = "sha256:7d73d2a99753107a36ac6b455ee49046802e59d9d076ef8e47b61499fa29afff"},
    {file = "colorama-0.4.3.tar.gz", hash = "sha256:e96da0d330793e2cb9485e9ddfd918d456036c7149416295932478192f4436a1"},
]
coverage = [
    {file = "coverage-4.4.2-cp26-cp26m-macosx_10_10_x86_64.whl", hash = "sha256:d1ee76f560c3c3e8faada866a07a32485445e16ed2206ac8378bd90dadffb9f0"},
    {file = "coverage-4.4.2-cp26-cp26m-manylinux1_i686.whl", hash = "sha256:007eeef7e23f9473622f7d94a3e029a45d55a92a1f083f0f3512f5ab9a669b05"},
    {file = "coverage-4.4.2-cp26-cp26m-manylinux1_x86_64.whl", hash = "sha256:17307429935f96c986a1b1674f78079528833410750321d22b5fb35d1883828e"},
    {file = "coverage-4.4.2-cp26-cp26mu-manylinux1_i686.whl", hash = "sha256:845fddf89dca1e94abe168760a38271abfc2e31863fbb4ada7f9a99337d7c3dc"},
    {file = "coverage-4.4.2-cp26-cp26mu-manylinux1_x86_64.whl", hash = "sha256:3f4d0b3403d3e110d2588c275540649b1841725f5a11a7162620224155d00ba2"},
    {file = "coverage-4.4.2-cp27-cp27m-macosx_10_12_intel.whl", hash = "sha256:4c4f368ffe1c2e7602359c2c50233269f3abe1c48ca6b288dcd0fb1d1c679733"},
    {file = "coverage-4.4.2-cp27-cp27m-macosx_10_12_x86_64.whl", hash = "sha256:f8c55dd0f56d3d618dfacf129e010cbe5d5f94b6951c1b2f13ab1a2f79c284da"},
    {file = "coverage-4.4.2-cp27-cp27m-manylinux1_i686.whl", hash = "sha256:cdd92dd9471e624cd1d8c1a2703d25f114b59b736b0f1f659a98414e535ffb3d"},
    {file = "coverage-4.4.2-cp27-cp27m-manylinux1_x86_64.whl", hash = "sha256:2ad357d12971e77360034c1596011a03f50c0f9e1ecd12e081342b8d1aee2236"},
    {file = "coverage-4.4.2-cp27-cp27m-win32.whl", hash = "sha256:700d7579995044dc724847560b78ac786f0ca292867447afda7727a6fbaa082e"},
    {file = "coverage-4.4.2-cp27-cp27m-win_amd64.whl", hash = "sha256:66f393e10dd866be267deb3feca39babba08ae13763e0fc7a1063cbe1f8e49f6"},
    {file = "coverage-4.4.2-cp27-cp27mu-manylinux1_i686.whl", hash = "sha256:e9a0e1caed2a52f15c96507ab78a48f346c05681a49c5b003172f8073da6aa6b"},
    {file = "coverage-4.4.2-cp27-cp27mu-manylinux1_x86_64.whl", hash = "sha256:eea9135432428d3ca7ee9be86af27cb8e56243f73764a9b6c3e0bda1394916be"},
    {file = "coverage-4.4.2-cp33-cp33m-macosx_10_10_x86_64.whl", hash = "sha256:5ff16548492e8a12e65ff3d55857ccd818584ed587a6c2898a9ebbe09a880674"},
    {file = "coverage-4.4.2-cp33-cp33m-manylinux1_i686.whl", hash = "sha256:d00e29b78ff610d300b2c37049a41234d48ea4f2d2581759ebcf67caaf731c31"},
    {file = "coverage-4.4.2-cp33-cp33m-manylinux1_x86_64.whl", hash = "sha256:87d942863fe74b1c3be83a045996addf1639218c2cb89c5da18c06c0fe3917ea"},
    {file = "coverage-4.4.2-cp34-cp34m-macosx_10_10_x86_64.whl", hash = "sha256:358d635b1fc22a425444d52f26287ae5aea9e96e254ff3c59c407426f44574f4"},
    {file = "coverage-4.4.2-cp34-cp34m-manylinux1_i686.whl", hash = "sha256:81912cfe276e0069dca99e1e4e6be7b06b5fc8342641c6b472cb2fed7de7ae18"},
    {file = "coverage-4.4.2-cp34-cp34m-manylinux1_x86_64.whl", hash = "sha256:079248312838c4c8f3494934ab7382a42d42d5f365f0cf7516f938dbb3f53f3f"},
    {file = "coverage-4.4.2-cp34-cp34m-win32.whl", hash = "sha256:b0059630ca5c6b297690a6bf57bf2fdac1395c24b7935fd73ee64190276b743b"},
    {file = "coverage-4.4.2-cp34-cp34m-win_amd64.whl", hash = "sha256:493082f104b5ca920e97a485913de254cbe351900deed72d4264571c73464cd0"},
    {file = "coverage-4.4.2-cp35-cp35m-macosx_10_10_x86_64.whl", hash = "sha256:e3ba9b14607c23623cf38f90b23f5bed4a3be87cbfa96e2e9f4eabb975d1e98b"},
    {file = "coverage-4.4.2-cp35-cp35m-manylinux1_i686.whl", hash = "sha256:82cbd3317320aa63c65555aa4894bf33a13fb3a77f079059eb5935eea415938d"},
    {file = "coverage-4.4.2-cp35-cp35m-manylinux1_x86_64.whl", hash = "sha256:9721f1b7275d3112dc7ccf63f0553c769f09b5c25a26ee45872c7f5c09edf6c1"},
    {file = "coverage-4.4.2-cp35-cp35m-win32.whl", hash = "sha256:bd4800e32b4c8d99c3a2c943f1ac430cbf80658d884123d19639bcde90dad44a"},
    {file = "coverage-4.4.2-cp35-cp35m-win_amd64.whl", hash = "sha256:f29841e865590af72c4b90d7b5b8e93fd560f5dea436c1d5ee8053788f9285de"},
    {file = "coverage-4.4.2-cp36-cp36m-macosx_10_12_x86_64.whl", hash = "sha256:f3a5c6d054c531536a83521c00e5d4004f1e126e2e2556ce399bef4180fbe540"},
    {file = "coverage-4.4.2-cp36-cp36m-manylinux1_i686.whl", hash = "sha256:dd707a21332615108b736ef0b8513d3edaf12d2a7d5fc26cd04a169a8ae9b526"},
    {file = "coverage-4.4.2-cp36-cp36m-manylinux1_x86_64.whl", hash = "sha256:2e1a5c6adebb93c3b175103c2f855eda957283c10cf937d791d81bef8872d6ca"},
    {file = "coverage-4.4.2-cp36-cp36m-win32.whl", hash = "sha256:f87f522bde5540d8a4b11df80058281ac38c44b13ce29ced1e294963dd51a8f8"},
    {file = "coverage-4.4.2-cp36-cp36m-win_amd64.whl", hash = "sha256:a7cfaebd8f24c2b537fa6a271229b051cdac9c1734bb6f939ccfc7c055689baa"},
    {file = "coverage-4.4.2.tar.gz", hash = "sha256:309d91bd7a35063ec7a0e4d75645488bfab3f0b66373e7722f23da7f5b0f34cc"},
    {file = "coverage-4.4.2.win-amd64-py2.7.exe", hash = "sha256:b6cebae1502ce5b87d7c6f532fa90ab345cfbda62b95aeea4e431e164d498a3d"},
    {file = "coverage-4.4.2.win-amd64-py3.4.exe", hash = "sha256:a4497faa4f1c0fc365ba05eaecfb6b5d24e3c8c72e95938f9524e29dadb15e76"},
    {file = "coverage-4.4.2.win-amd64-py3.5.exe", hash = "sha256:2b4d7f03a8a6632598cbc5df15bbca9f778c43db7cf1a838f4fa2c8599a8691a"},
    {file = "coverage-4.4.2.win-amd64-py3.6.exe", hash = "sha256:1afccd7e27cac1b9617be8c769f6d8a6d363699c9b86820f40c74cfb3328921c"},
    {file = "coverage-4.4.2.win32-py2.7.exe", hash = "sha256:0388c12539372bb92d6dde68b4627f0300d948965bbb7fc104924d715fdc0965"},
    {file = "coverage-4.4.2.win32-py3.4.exe", hash = "sha256:ab3508df9a92c1d3362343d235420d08e2662969b83134f8a97dc1451cbe5e84"},
    {file = "coverage-4.4.2.win32-py3.5.exe", hash = "sha256:43a155eb76025c61fc20c3d03b89ca28efa6f5be572ab6110b2fb68eda96bfea"},
    {file = "coverage-4.4.2.win32-py3.6.exe", hash = "sha256:f98b461cb59f117887aa634a66022c0bd394278245ed51189f63a036516e32de"},
]
docutils = [
    {file = "docutils-0.16-py2.py3-none-any.whl", hash = "sha256:0c5b78adfbf7762415433f5515cd5c9e762339e23369dbe8000d84a4bf4ab3af"},
    {file = "docutils-0.16.tar.gz", hash = "sha256:c2de3a60e9e7d07be26b7f2b00ca0309c207e06c100f9cc2a94931fc75a478fc"},
]
flake8 = [
    {file = "flake8-3.8.4-py2.py3-none-any.whl", hash = "sha256:749dbbd6bfd0cf1318af27bf97a14e28e5ff548ef8e5b1566ccfb25a11e7c839"},
    {file = "flake8-3.8.4.tar.gz", hash = "sha256:aadae8761ec651813c24be05c6f7b4680857ef6afaae4651a4eccaef97ce6c3b"},
]
idna = [
    {file = "idna-2.10-py2.py3-none-any.whl", hash = "sha256:b97d804b1e9b523befed77c48dacec60e6dcb0b5391d57af6a65a312a90648c0"},
    {file = "idna-2.10.tar.gz", hash = "sha256:b307872f855b18632ce0c21c5e45be78c0ea7ae4c15c828c20788b26921eb3f6"},
]
importlib-metadata = [
    {file = "importlib_metadata-2.0.0-py2.py3-none-any.whl", hash = "sha256:cefa1a2f919b866c5beb7c9f7b0ebb4061f30a8a9bf16d609b000e2dfaceb9c3"},
    {file = "importlib_metadata-2.0.0.tar.gz", hash = "sha256:77a540690e24b0305878c37ffd421785a6f7e53c8b5720d211b211de8d0e95da"},
]
isort = [
    {file = "isort-4.3.21-py2.py3-none-any.whl", hash = "sha256:6e811fcb295968434526407adb8796944f1988c5b65e8139058f2014cbe100fd"},
    {file = "isort-4.3.21.tar.gz", hash = "sha256:54da7e92468955c4fceacd0c86bd0ec997b0e1ee80d97f67c35a78b719dccab1"},
]
mccabe = [
    {file = "mccabe-0.6.1-py2.py3-none-any.whl", hash = "sha256:ab8a6258860da4b6677da4bd2fe5dc2c659cff31b3ee4f7f5d64e79735b80d42"},
    {file = "mccabe-0.6.1.tar.gz", hash = "sha256:dd8d182285a0fe56bace7f45b5e7d1a6ebcbf524e8f3bd87eb0f125271b8831f"},
]
more-itertools = [
    {file = "more-itertools-8.5.0.tar.gz", hash = "sha256:6f83822ae94818eae2612063a5101a7311e68ae8002005b5e05f03fd74a86a20"},
    {file = "more_itertools-8.5.0-py3-none-any.whl", hash = "sha256:9b30f12df9393f0d28af9210ff8efe48d10c94f73e5daf886f10c4b0b0b4f03c"},
]
multidict = [
    {file = "multidict-4.7.6-cp35-cp35m-macosx_10_14_x86_64.whl", hash = "sha256:275ca32383bc5d1894b6975bb4ca6a7ff16ab76fa622967625baeebcf8079000"},
    {file = "multidict-4.7.6-cp35-cp35m-manylinux1_x86_64.whl", hash = "sha256:1ece5a3369835c20ed57adadc663400b5525904e53bae59ec854a5d36b39b21a"},
    {file = "multidict-4.7.6-cp35-cp35m-win32.whl", hash = "sha256:5141c13374e6b25fe6bf092052ab55c0c03d21bd66c94a0e3ae371d3e4d865a5"},
    {file = "multidict-4.7.6-cp35-cp35m-win_amd64.whl", hash = "sha256:9456e90649005ad40558f4cf51dbb842e32807df75146c6d940b6f5abb4a78f3"},
    {file = "multidict-4.7.6-cp36-cp36m-macosx_10_14_x86_64.whl", hash = "sha256:e0d072ae0f2a179c375f67e3da300b47e1a83293c554450b29c900e50afaae87"},
    {file = "multidict-4.7.6-cp36-cp36m-manylinux1_x86_64.whl", hash = "sha256:3750f2205b800aac4bb03b5ae48025a64e474d2c6cc79547988ba1d4122a09e2"},
    {file = "multidict-4.7.6-cp36-cp36m-win32.whl", hash = "sha256:f07acae137b71af3bb548bd8da720956a3bc9f9a0b87733e0899226a2317aeb7"},
    {file = "multidict-4.7.6-cp36-cp36m-win_amd64.whl", hash = "sha256:6513728873f4326999429a8b00fc7ceddb2509b01d5fd3f3be7881a257b8d463"},
    {file = "multidict-4.7.6-cp37-cp37m-macosx_10_14_x86_64.whl", hash = "sha256:feed85993dbdb1dbc29102f50bca65bdc68f2c0c8d352468c25b54874f23c39d"},
    {file = "multidict-4.7.6-cp37-cp37m-manylinux1_x86_64.whl", hash = "sha256:fcfbb44c59af3f8ea984de67ec7c306f618a3ec771c2843804069917a8f2e255"},
    {file = "multidict-4.7.6-cp37-cp37m-win32.whl", hash = "sha256:4538273208e7294b2659b1602490f4ed3ab1c8cf9dbdd817e0e9db8e64be2507"},
    {file = "multidict-4.7.6-cp37-cp37m-win_amd64.whl", hash = "sha256:d14842362ed4cf63751648e7672f7174c9818459d169231d03c56e84daf90b7c"},
    {file = "multidict-4.7.6-cp38-cp38-macosx_10_14_x86_64.whl", hash = "sha256:c026fe9a05130e44157b98fea3ab12969e5b60691a276150db9eda71710cd10b"},
    {file = "multidict-4.7.6-cp38-cp38-manylinux1_x86_64.whl", hash = "sha256:51a4d210404ac61d32dada00a50ea7ba412e6ea945bbe992e4d7a595276d2ec7"},
    {file = "multidict-4.7.6-cp38-cp38-win32.whl", hash = "sha256:5cf311a0f5ef80fe73e4f4c0f0998ec08f954a6ec72b746f3c179e37de1d210d"},
    {file = "multidict-4.7.6-cp38-cp38-win_amd64.whl", hash = "sha256:7388d2ef3c55a8ba80da62ecfafa06a1c097c18032a501ffd4cabbc52d7f2b19"},
    {file = "multidict-4.7.6.tar.gz", hash = "sha256:fbb77a75e529021e7c4a8d4e823d88ef4d23674a202be4f5addffc72cbb91430"},
]
packaging = [
    {file = "packaging-20.4-py2.py3-none-any.whl", hash = "sha256:998416ba6962ae7fbd6596850b80e17859a5753ba17c32284f67bfff33784181"},
    {file = "packaging-20.4.tar.gz", hash = "sha256:4357f74f47b9c12db93624a82154e9b120fa8293699949152b22065d556079f8"},
]
pathspec = [
    {file = "pathspec-0.8.0-py2.py3-none-any.whl", hash = "sha256:7d91249d21749788d07a2d0f94147accd8f845507400749ea19c1ec9054a12b0"},
    {file = "pathspec-0.8.0.tar.gz", hash = "sha256:da45173eb3a6f2a5a487efba21f050af2b41948be6ab52b6a1e3ff22bb8b7061"},
]
pluggy = [
    {file = "pluggy-0.13.1-py2.py3-none-any.whl", hash = "sha256:966c145cd83c96502c3c3868f50408687b38434af77734af1e9ca461a4081d2d"},
    {file = "pluggy-0.13.1.tar.gz", hash = "sha256:15b2acde666561e1298d71b523007ed7364de07029219b604cf808bfa1c765b0"},
]
py = [
    {file = "py-1.9.0-py2.py3-none-any.whl", hash = "sha256:366389d1db726cd2fcfc79732e75410e5fe4d31db13692115529d34069a043c2"},
    {file = "py-1.9.0.tar.gz", hash = "sha256:9ca6883ce56b4e8da7e79ac18787889fa5206c79dcc67fb065376cd2fe03f342"},
]
pycodestyle = [
    {file = "pycodestyle-2.6.0-py2.py3-none-any.whl", hash = "sha256:2295e7b2f6b5bd100585ebcb1f616591b652db8a741695b3d8f5d28bdc934367"},
    {file = "pycodestyle-2.6.0.tar.gz", hash = "sha256:c58a7d2815e0e8d7972bf1803331fb0152f867bd89adf8a01dfd55085434192e"},
]
pyflakes = [
    {file = "pyflakes-2.2.0-py2.py3-none-any.whl", hash = "sha256:0d94e0e05a19e57a99444b6ddcf9a6eb2e5c68d3ca1e98e90707af8152c90a92"},
    {file = "pyflakes-2.2.0.tar.gz", hash = "sha256:35b2d75ee967ea93b55750aa9edbbf72813e06a66ba54438df2cfac9e3c27fc8"},
]
pygments = [
    {file = "Pygments-2.7.1-py3-none-any.whl", hash = "sha256:307543fe65c0947b126e83dd5a61bd8acbd84abec11f43caebaf5534cbc17998"},
    {file = "Pygments-2.7.1.tar.gz", hash = "sha256:926c3f319eda178d1bd90851e4317e6d8cdb5e292a3386aac9bd75eca29cf9c7"},
]
pyparsing = [
    {file = "pyparsing-2.4.7-py2.py3-none-any.whl", hash = "sha256:ef9d7589ef3c200abe66653d3f1ab1033c3c419ae9b9bdb1240a85b024efc88b"},
    {file = "pyparsing-2.4.7.tar.gz", hash = "sha256:c203ec8783bf771a155b207279b9bccb8dea02d8f0c9e5f8ead507bc3246ecc1"},
]
pytest = [
    {file = "pytest-5.4.3-py3-none-any.whl", hash = "sha256:5c0db86b698e8f170ba4582a492248919255fcd4c79b1ee64ace34301fb589a1"},
    {file = "pytest-5.4.3.tar.gz", hash = "sha256:7979331bfcba207414f5e1263b5a0f8f521d0f457318836a7355531ed1a4c7d8"},
]
pytest-asyncio = [
    {file = "pytest-asyncio-0.12.0.tar.gz", hash = "sha256:475bd2f3dc0bc11d2463656b3cbaafdbec5a47b47508ea0b329ee693040eebd2"},
]
pytest-cov = [
    {file = "pytest-cov-2.10.1.tar.gz", hash = "sha256:47bd0ce14056fdd79f93e1713f88fad7bdcc583dcd7783da86ef2f085a0bb88e"},
    {file = "pytest_cov-2.10.1-py2.py3-none-any.whl", hash = "sha256:45ec2d5182f89a81fc3eb29e3d1ed3113b9e9a873bcddb2a71faaab066110191"},
]
pytest-recording = [
    {file = "pytest-recording-0.7.0.tar.gz", hash = "sha256:abfcb8aaee91d78b4229e703d4bd5ef25e551ca0571b2f946b6ed53214ef191e"},
    {file = "pytest_recording-0.7.0-py3-none-any.whl", hash = "sha256:6409970ac4b3ab85130e6f17bbf3881b43f34b35c13d21a254875dd127015510"},
]
pyyaml = [
    {file = "PyYAML-5.3.1-cp27-cp27m-win32.whl", hash = "sha256:74809a57b329d6cc0fdccee6318f44b9b8649961fa73144a98735b0aaf029f1f"},
    {file = "PyYAML-5.3.1-cp27-cp27m-win_amd64.whl", hash = "sha256:240097ff019d7c70a4922b6869d8a86407758333f02203e0fc6ff79c5dcede76"},
    {file = "PyYAML-5.3.1-cp35-cp35m-win32.whl", hash = "sha256:4f4b913ca1a7319b33cfb1369e91e50354d6f07a135f3b901aca02aa95940bd2"},
    {file = "PyYAML-5.3.1-cp35-cp35m-win_amd64.whl", hash = "sha256:cc8955cfbfc7a115fa81d85284ee61147059a753344bc51098f3ccd69b0d7e0c"},
    {file = "PyYAML-5.3.1-cp36-cp36m-win32.whl", hash = "sha256:7739fc0fa8205b3ee8808aea45e968bc90082c10aef6ea95e855e10abf4a37b2"},
    {file = "PyYAML-5.3.1-cp36-cp36m-win_amd64.whl", hash = "sha256:69f00dca373f240f842b2931fb2c7e14ddbacd1397d57157a9b005a6a9942648"},
    {file = "PyYAML-5.3.1-cp37-cp37m-win32.whl", hash = "sha256:d13155f591e6fcc1ec3b30685d50bf0711574e2c0dfffd7644babf8b5102ca1a"},
    {file = "PyYAML-5.3.1-cp37-cp37m-win_amd64.whl", hash = "sha256:73f099454b799e05e5ab51423c7bcf361c58d3206fa7b0d555426b1f4d9a3eaf"},
    {file = "PyYAML-5.3.1-cp38-cp38-win32.whl", hash = "sha256:06a0d7ba600ce0b2d2fe2e78453a470b5a6e000a985dd4a4e54e436cc36b0e97"},
    {file = "PyYAML-5.3.1-cp38-cp38-win_amd64.whl", hash = "sha256:95f71d2af0ff4227885f7a6605c37fd53d3a106fcab511b8860ecca9fcf400ee"},
    {file = "PyYAML-5.3.1-cp39-cp39-win32.whl", hash = "sha256:ad9c67312c84def58f3c04504727ca879cb0013b2517c85a9a253f0cb6380c0a"},
    {file = "PyYAML-5.3.1-cp39-cp39-win_amd64.whl", hash = "sha256:6034f55dab5fea9e53f436aa68fa3ace2634918e8b5994d82f3621c04ff5ed2e"},
    {file = "PyYAML-5.3.1.tar.gz", hash = "sha256:b8eac752c5e14d3eca0e6dd9199cd627518cb5ec06add0de9d32baeee6fe645d"},
]
readme-renderer = [
    {file = "readme_renderer-26.0-py2.py3-none-any.whl", hash = "sha256:cc4957a803106e820d05d14f71033092537a22daa4f406dfbdd61177e0936376"},
    {file = "readme_renderer-26.0.tar.gz", hash = "sha256:cbe9db71defedd2428a1589cdc545f9bd98e59297449f69d721ef8f1cfced68d"},
]
regex = [
    {file = "regex-2020.9.27-cp27-cp27m-win32.whl", hash = "sha256:d23a18037313714fb3bb5a94434d3151ee4300bae631894b1ac08111abeaa4a3"},
    {file = "regex-2020.9.27-cp27-cp27m-win_amd64.whl", hash = "sha256:84e9407db1b2eb368b7ecc283121b5e592c9aaedbe8c78b1a2f1102eb2e21d19"},
    {file = "regex-2020.9.27-cp36-cp36m-manylinux1_i686.whl", hash = "sha256:5f18875ac23d9aa2f060838e8b79093e8bb2313dbaaa9f54c6d8e52a5df097be"},
    {file = "regex-2020.9.27-cp36-cp36m-manylinux1_x86_64.whl", hash = "sha256:ae91972f8ac958039920ef6e8769277c084971a142ce2b660691793ae44aae6b"},
    {file = "regex-2020.9.27-cp36-cp36m-manylinux2010_i686.whl", hash = "sha256:9a02d0ae31d35e1ec12a4ea4d4cca990800f66a917d0fb997b20fbc13f5321fc"},
    {file = "regex-2020.9.27-cp36-cp36m-manylinux2010_x86_64.whl", hash = "sha256:ebbe29186a3d9b0c591e71b7393f1ae08c83cb2d8e517d2a822b8f7ec99dfd8b"},
    {file = "regex-2020.9.27-cp36-cp36m-win32.whl", hash = "sha256:4707f3695b34335afdfb09be3802c87fa0bc27030471dbc082f815f23688bc63"},
    {file = "regex-2020.9.27-cp36-cp36m-win_amd64.whl", hash = "sha256:9bc13e0d20b97ffb07821aa3e113f9998e84994fe4d159ffa3d3a9d1b805043b"},
    {file = "regex-2020.9.27-cp37-cp37m-manylinux1_i686.whl", hash = "sha256:f1b3afc574a3db3b25c89161059d857bd4909a1269b0b3cb3c904677c8c4a3f7"},
    {file = "regex-2020.9.27-cp37-cp37m-manylinux1_x86_64.whl", hash = "sha256:5533a959a1748a5c042a6da71fe9267a908e21eded7a4f373efd23a2cbdb0ecc"},
    {file = "regex-2020.9.27-cp37-cp37m-manylinux2010_i686.whl", hash = "sha256:1fe0a41437bbd06063aa184c34804efa886bcc128222e9916310c92cd54c3b4c"},
    {file = "regex-2020.9.27-cp37-cp37m-manylinux2010_x86_64.whl", hash = "sha256:c570f6fa14b9c4c8a4924aaad354652366577b4f98213cf76305067144f7b100"},
    {file = "regex-2020.9.27-cp37-cp37m-win32.whl", hash = "sha256:eda4771e0ace7f67f58bc5b560e27fb20f32a148cbc993b0c3835970935c2707"},
    {file = "regex-2020.9.27-cp37-cp37m-win_amd64.whl", hash = "sha256:60b0e9e6dc45683e569ec37c55ac20c582973841927a85f2d8a7d20ee80216ab"},
    {file = "regex-2020.9.27-cp38-cp38-manylinux1_i686.whl", hash = "sha256:088afc8c63e7bd187a3c70a94b9e50ab3f17e1d3f52a32750b5b77dbe99ef5ef"},
    {file = "regex-2020.9.27-cp38-cp38-manylinux1_x86_64.whl", hash = "sha256:eaf548d117b6737df379fdd53bdde4f08870e66d7ea653e230477f071f861121"},
    {file = "regex-2020.9.27-cp38-cp38-manylinux2010_i686.whl", hash = "sha256:41bb65f54bba392643557e617316d0d899ed5b4946dccee1cb6696152b29844b"},
    {file = "regex-2020.9.27-cp38-cp38-manylinux2010_x86_64.whl", hash = "sha256:8d69cef61fa50c8133382e61fd97439de1ae623fe943578e477e76a9d9471637"},
    {file = "regex-2020.9.27-cp38-cp38-win32.whl", hash = "sha256:f2388013e68e750eaa16ccbea62d4130180c26abb1d8e5d584b9baf69672b30f"},
    {file = "regex-2020.9.27-cp38-cp38-win_amd64.whl", hash = "sha256:4318d56bccfe7d43e5addb272406ade7a2274da4b70eb15922a071c58ab0108c"},
    {file = "regex-2020.9.27-cp39-cp39-manylinux1_i686.whl", hash = "sha256:84cada8effefe9a9f53f9b0d2ba9b7b6f5edf8d2155f9fdbe34616e06ececf81"},
    {file = "regex-2020.9.27-cp39-cp39-manylinux1_x86_64.whl", hash = "sha256:816064fc915796ea1f26966163f6845de5af78923dfcecf6551e095f00983650"},
    {file = "regex-2020.9.27-cp39-cp39-manylinux2010_i686.whl", hash = "sha256:5d892a4f1c999834eaa3c32bc9e8b976c5825116cde553928c4c8e7e48ebda67"},
    {file = "regex-2020.9.27-cp39-cp39-manylinux2010_x86_64.whl", hash = "sha256:c9443124c67b1515e4fe0bb0aa18df640965e1030f468a2a5dc2589b26d130ad"},
    {file = "regex-2020.9.27-cp39-cp39-win32.whl", hash = "sha256:49f23ebd5ac073765ecbcf046edc10d63dcab2f4ae2bce160982cb30df0c0302"},
    {file = "regex-2020.9.27-cp39-cp39-win_amd64.whl", hash = "sha256:3d20024a70b97b4f9546696cbf2fd30bae5f42229fbddf8661261b1eaff0deb7"},
    {file = "regex-2020.9.27.tar.gz", hash = "sha256:a6f32aea4260dfe0e55dc9733ea162ea38f0ea86aa7d0f77b15beac5bf7b369d"},
]
requests = [
    {file = "requests-2.24.0-py2.py3-none-any.whl", hash = "sha256:fe75cc94a9443b9246fc7049224f75604b113c36acb93f87b80ed42c44cbb898"},
    {file = "requests-2.24.0.tar.gz", hash = "sha256:b3559a131db72c33ee969480840fff4bb6dd111de7dd27c8ee1f820f4f00231b"},
]
six = [
    {file = "six-1.15.0-py2.py3-none-any.whl", hash = "sha256:8b74bedcbbbaca38ff6d7491d76f2b06b3592611af620f8426e82dddb04a5ced"},
    {file = "six-1.15.0.tar.gz", hash = "sha256:30639c035cdb23534cd4aa2dd52c3bf48f06e5f4a941509c8bafd8ce11080259"},
]
toml = [
    {file = "toml-0.10.1-py2.py3-none-any.whl", hash = "sha256:bda89d5935c2eac546d648028b9901107a595863cb36bae0c73ac804a9b4ce88"},
    {file = "toml-0.10.1.tar.gz", hash = "sha256:926b612be1e5ce0634a2ca03470f95169cf16f939018233a670519cb4ac58b0f"},
]
typed-ast = [
    {file = "typed_ast-1.4.1-cp35-cp35m-manylinux1_i686.whl", hash = "sha256:73d785a950fc82dd2a25897d525d003f6378d1cb23ab305578394694202a58c3"},
    {file = "typed_ast-1.4.1-cp35-cp35m-manylinux1_x86_64.whl", hash = "sha256:aaee9905aee35ba5905cfb3c62f3e83b3bec7b39413f0a7f19be4e547ea01ebb"},
    {file = "typed_ast-1.4.1-cp35-cp35m-win32.whl", hash = "sha256:0c2c07682d61a629b68433afb159376e24e5b2fd4641d35424e462169c0a7919"},
    {file = "typed_ast-1.4.1-cp35-cp35m-win_amd64.whl", hash = "sha256:4083861b0aa07990b619bd7ddc365eb7fa4b817e99cf5f8d9cf21a42780f6e01"},
    {file = "typed_ast-1.4.1-cp36-cp36m-macosx_10_9_x86_64.whl", hash = "sha256:269151951236b0f9a6f04015a9004084a5ab0d5f19b57de779f908621e7d8b75"},
    {file = "typed_ast-1.4.1-cp36-cp36m-manylinux1_i686.whl", hash = "sha256:24995c843eb0ad11a4527b026b4dde3da70e1f2d8806c99b7b4a7cf491612652"},
    {file = "typed_ast-1.4.1-cp36-cp36m-manylinux1_x86_64.whl", hash = "sha256:fe460b922ec15dd205595c9b5b99e2f056fd98ae8f9f56b888e7a17dc2b757e7"},
    {file = "typed_ast-1.4.1-cp36-cp36m-manylinux2014_aarch64.whl", hash = "sha256:fcf135e17cc74dbfbc05894ebca928ffeb23d9790b3167a674921db19082401f"},
    {file = "typed_ast-1.4.1-cp36-cp36m-win32.whl", hash = "sha256:4e3e5da80ccbebfff202a67bf900d081906c358ccc3d5e3c8aea42fdfdfd51c1"},
    {file = "typed_ast-1.4.1-cp36-cp36m-win_amd64.whl", hash = "sha256:249862707802d40f7f29f6e1aad8d84b5aa9e44552d2cc17384b209f091276aa"},
    {file = "typed_ast-1.4.1-cp37-cp37m-macosx_10_9_x86_64.whl", hash = "sha256:8ce678dbaf790dbdb3eba24056d5364fb45944f33553dd5869b7580cdbb83614"},
    {file = "typed_ast-1.4.1-cp37-cp37m-manylinux1_i686.whl", hash = "sha256:c9e348e02e4d2b4a8b2eedb48210430658df6951fa484e59de33ff773fbd4b41"},
    {file = "typed_ast-1.4.1-cp37-cp37m-manylinux1_x86_64.whl", hash = "sha256:bcd3b13b56ea479b3650b82cabd6b5343a625b0ced5429e4ccad28a8973f301b"},
    {file = "typed_ast-1.4.1-cp37-cp37m-manylinux2014_aarch64.whl", hash = "sha256:f208eb7aff048f6bea9586e61af041ddf7f9ade7caed625742af423f6bae3298"},
    {file = "typed_ast-1.4.1-cp37-cp37m-win32.whl", hash = "sha256:d5d33e9e7af3b34a40dc05f498939f0ebf187f07c385fd58d591c533ad8562fe"},
    {file = "typed_ast-1.4.1-cp37-cp37m-win_amd64.whl", hash = "sha256:0666aa36131496aed8f7be0410ff974562ab7eeac11ef351def9ea6fa28f6355"},
    {file = "typed_ast-1.4.1-cp38-cp38-macosx_10_15_x86_64.whl", hash = "sha256:d205b1b46085271b4e15f670058ce182bd1199e56b317bf2ec004b6a44f911f6"},
    {file = "typed_ast-1.4.1-cp38-cp38-manylinux1_i686.whl", hash = "sha256:6daac9731f172c2a22ade6ed0c00197ee7cc1221aa84cfdf9c31defeb059a907"},
    {file = "typed_ast-1.4.1-cp38-cp38-manylinux1_x86_64.whl", hash = "sha256:498b0f36cc7054c1fead3d7fc59d2150f4d5c6c56ba7fb150c013fbc683a8d2d"},
    {file = "typed_ast-1.4.1-cp38-cp38-manylinux2014_aarch64.whl", hash = "sha256:7e4c9d7658aaa1fc80018593abdf8598bf91325af6af5cce4ce7c73bc45ea53d"},
    {file = "typed_ast-1.4.1-cp38-cp38-win32.whl", hash = "sha256:715ff2f2df46121071622063fc7543d9b1fd19ebfc4f5c8895af64a77a8c852c"},
    {file = "typed_ast-1.4.1-cp38-cp38-win_amd64.whl", hash = "sha256:fc0fea399acb12edbf8a628ba8d2312f583bdbdb3335635db062fa98cf71fca4"},
    {file = "typed_ast-1.4.1-cp39-cp39-macosx_10_15_x86_64.whl", hash = "sha256:d43943ef777f9a1c42bf4e552ba23ac77a6351de620aa9acf64ad54933ad4d34"},
    {file = "typed_ast-1.4.1-cp39-cp39-macosx_10_9_x86_64.whl", hash = "sha256:92c325624e304ebf0e025d1224b77dd4e6393f18aab8d829b5b7e04afe9b7a2c"},
    {file = "typed_ast-1.4.1-cp39-cp39-manylinux1_i686.whl", hash = "sha256:d648b8e3bf2fe648745c8ffcee3db3ff903d0817a01a12dd6a6ea7a8f4889072"},
    {file = "typed_ast-1.4.1-cp39-cp39-manylinux1_x86_64.whl", hash = "sha256:fac11badff8313e23717f3dada86a15389d0708275bddf766cca67a84ead3e91"},
    {file = "typed_ast-1.4.1-cp39-cp39-manylinux2014_aarch64.whl", hash = "sha256:0d8110d78a5736e16e26213114a38ca35cb15b6515d535413b090bd50951556d"},
    {file = "typed_ast-1.4.1-cp39-cp39-win32.whl", hash = "sha256:b52ccf7cfe4ce2a1064b18594381bccf4179c2ecf7f513134ec2f993dd4ab395"},
    {file = "typed_ast-1.4.1-cp39-cp39-win_amd64.whl", hash = "sha256:3742b32cf1c6ef124d57f95be609c473d7ec4c14d0090e5a5e05a15269fb4d0c"},
    {file = "typed_ast-1.4.1.tar.gz", hash = "sha256:8c8aaad94455178e3187ab22c8b01a3837f8ee50e09cf31f1ba129eb293ec30b"},
]
typing-extensions = [
    {file = "typing_extensions-3.7.4.3-py2-none-any.whl", hash = "sha256:dafc7639cde7f1b6e1acc0f457842a83e722ccca8eef5270af2d74792619a89f"},
    {file = "typing_extensions-3.7.4.3-py3-none-any.whl", hash = "sha256:7cb407020f00f7bfc3cb3e7881628838e69d8f3fcab2f64742a5e76b2f841918"},
    {file = "typing_extensions-3.7.4.3.tar.gz", hash = "sha256:99d4073b617d30288f569d3f13d2bd7548c3a7e4c8de87db09a9d29bb3a4a60c"},
]
urllib3 = [
    {file = "urllib3-1.22-py2.py3-none-any.whl", hash = "sha256:06330f386d6e4b195fbfc736b297f58c5a892e4440e54d294d7004e3a9bbea1b"},
    {file = "urllib3-1.22.tar.gz", hash = "sha256:cc44da8e1145637334317feebd728bd869a35285b93cbb4cca2577da7e62db4f"},
]
vcrpy = [
    {file = "vcrpy-4.1.1-py2.py3-none-any.whl", hash = "sha256:12c3fcdae7b88ecf11fc0d3e6d77586549d4575a2ceee18e82eee75c1f626162"},
    {file = "vcrpy-4.1.1.tar.gz", hash = "sha256:57095bf22fc0a2d99ee9674cdafebed0f3ba763018582450706f7d3a74fff599"},
]
wcwidth = [
    {file = "wcwidth-0.2.5-py2.py3-none-any.whl", hash = "sha256:beb4802a9cebb9144e99086eff703a642a13d6a0052920003a230f3294bbe784"},
    {file = "wcwidth-0.2.5.tar.gz", hash = "sha256:c4d647b99872929fdb7bdcaa4fbe7f01413ed3d98077df798530e5b04f116c83"},
]
webencodings = [
    {file = "webencodings-0.5.1-py2.py3-none-any.whl", hash = "sha256:a0af1213f3c2226497a97e2b3aa01a7e4bee4f403f95be16fc9acd2947514a78"},
    {file = "webencodings-0.5.1.tar.gz", hash = "sha256:b36a1c245f2d304965eb4e0a82848379241dc04b865afcc4aab16748587e1923"},
]
wrapt = [
    {file = "wrapt-1.12.1.tar.gz", hash = "sha256:b62ffa81fb85f4332a4f609cab4ac40709470da05643a082ec1eb88e6d9b97d7"},
]
yarl = [
    {file = "yarl-1.6.0-cp35-cp35m-macosx_10_14_x86_64.whl", hash = "sha256:db9eb8307219d7e09b33bcb43287222ef35cbcf1586ba9472b0a4b833666ada1"},
    {file = "yarl-1.6.0-cp35-cp35m-manylinux1_x86_64.whl", hash = "sha256:e31fef4e7b68184545c3d68baec7074532e077bd1906b040ecfba659737df188"},
    {file = "yarl-1.6.0-cp35-cp35m-win32.whl", hash = "sha256:5d84cc36981eb5a8533be79d6c43454c8e6a39ee3118ceaadbd3c029ab2ee580"},
    {file = "yarl-1.6.0-cp35-cp35m-win_amd64.whl", hash = "sha256:5e447e7f3780f44f890360ea973418025e8c0cdcd7d6a1b221d952600fd945dc"},
    {file = "yarl-1.6.0-cp36-cp36m-macosx_10_14_x86_64.whl", hash = "sha256:6f6898429ec3c4cfbef12907047136fd7b9e81a6ee9f105b45505e633427330a"},
    {file = "yarl-1.6.0-cp36-cp36m-manylinux1_x86_64.whl", hash = "sha256:d088ea9319e49273f25b1c96a3763bf19a882cff774d1792ae6fba34bd40550a"},
    {file = "yarl-1.6.0-cp36-cp36m-win32.whl", hash = "sha256:b7c199d2cbaf892ba0f91ed36d12ff41ecd0dde46cbf64ff4bfe997a3ebc925e"},
    {file = "yarl-1.6.0-cp36-cp36m-win_amd64.whl", hash = "sha256:67c5ea0970da882eaf9efcf65b66792557c526f8e55f752194eff8ec722c75c2"},
    {file = "yarl-1.6.0-cp37-cp37m-macosx_10_14_x86_64.whl", hash = "sha256:04a54f126a0732af75e5edc9addeaa2113e2ca7c6fce8974a63549a70a25e50e"},
    {file = "yarl-1.6.0-cp37-cp37m-manylinux1_x86_64.whl", hash = "sha256:fcbe419805c9b20db9a51d33b942feddbf6e7fb468cb20686fd7089d4164c12a"},
    {file = "yarl-1.6.0-cp37-cp37m-win32.whl", hash = "sha256:c604998ab8115db802cc55cb1b91619b2831a6128a62ca7eea577fc8ea4d3131"},
    {file = "yarl-1.6.0-cp37-cp37m-win_amd64.whl", hash = "sha256:c22607421f49c0cb6ff3ed593a49b6a99c6ffdeaaa6c944cdda83c2393c8864d"},
    {file = "yarl-1.6.0-cp38-cp38-macosx_10_14_x86_64.whl", hash = "sha256:7ce35944e8e61927a8f4eb78f5bc5d1e6da6d40eadd77e3f79d4e9399e263921"},
    {file = "yarl-1.6.0-cp38-cp38-manylinux1_x86_64.whl", hash = "sha256:c15d71a640fb1f8e98a1423f9c64d7f1f6a3a168f803042eaf3a5b5022fde0c1"},
    {file = "yarl-1.6.0-cp38-cp38-win32.whl", hash = "sha256:3cc860d72ed989f3b1f3abbd6ecf38e412de722fb38b8f1b1a086315cf0d69c5"},
    {file = "yarl-1.6.0-cp38-cp38-win_amd64.whl", hash = "sha256:e32f0fb443afcfe7f01f95172b66f279938fbc6bdaebe294b0ff6747fb6db020"},
    {file = "yarl-1.6.0.tar.gz", hash = "sha256:61d3ea3c175fe45f1498af868879c6ffeb989d4143ac542163c45538ba5ec21b"},
]
zipp = [
    {file = "zipp-3.3.0-py3-none-any.whl", hash = "sha256:eed8ec0b8d1416b2ca33516a37a08892442f3954dee131e92cfd92d8fe3e7066"},
    {file = "zipp-3.3.0.tar.gz", hash = "sha256:64ad89efee774d1897a58607895d80789c59778ea02185dd846ac38394a8642b"},
]<|MERGE_RESOLUTION|>--- conflicted
+++ resolved
@@ -76,11 +76,7 @@
 
 [[package]]
 name = "bleach"
-<<<<<<< HEAD
 version = "3.3.0"
-=======
-version = "3.2.1"
->>>>>>> 9659ccd2
 description = "An easy safelist-based HTML-sanitizing tool."
 category = "dev"
 optional = false
@@ -450,11 +446,7 @@
 
 [[package]]
 name = "vcrpy"
-<<<<<<< HEAD
-version = "4.1.0"
-=======
 version = "4.1.1"
->>>>>>> 9659ccd2
 description = "Automatically mock your HTTP interactions to simplify and speed up testing"
 category = "dev"
 optional = false
@@ -518,11 +510,7 @@
 [metadata]
 lock-version = "1.1"
 python-versions = ">=3.7"
-<<<<<<< HEAD
 content-hash = "6fcd24ff49f57d322ee6d48c955b0f153f4e54e13337f11fbd5c11aaabcccfe1"
-=======
-content-hash = "17e299e7838e4e5ba9706563f16606a06fa01388ae9bbf743a679018c11b91ef"
->>>>>>> 9659ccd2
 
 [metadata.files]
 aiohttp = [
