--- conflicted
+++ resolved
@@ -1,18 +1,10 @@
 [[package]]
 name = "aiohttp"
-<<<<<<< HEAD
 version = "3.7.4"
 description = "Async http client/server framework (asyncio)"
 category = "main"
 optional = false
 python-versions = ">=3.6"
-=======
-version = "3.6.2"
-description = "Async http client/server framework (asyncio)"
-category = "main"
-optional = false
-python-versions = ">=3.5.3"
->>>>>>> 2c6a3186
 
 [package.dependencies]
 async-timeout = ">=3.0,<4.0"
@@ -65,11 +57,7 @@
 
 [[package]]
 name = "black"
-<<<<<<< HEAD
 version = "20.8b1"
-=======
-version = "19.10b0"
->>>>>>> 2c6a3186
 description = "The uncompromising code formatter."
 category = "dev"
 optional = false
@@ -91,11 +79,7 @@
 
 [[package]]
 name = "bleach"
-<<<<<<< HEAD
 version = "3.3.0"
-=======
-version = "3.2.1"
->>>>>>> 2c6a3186
 description = "An easy safelist-based HTML-sanitizing tool."
 category = "dev"
 optional = false
@@ -192,7 +176,6 @@
 testing = ["packaging", "pep517", "importlib-resources (>=1.3)"]
 
 [[package]]
-<<<<<<< HEAD
 name = "iniconfig"
 version = "1.1.1"
 description = "iniconfig: brain-dead simple config-ini parsing"
@@ -201,8 +184,6 @@
 python-versions = "*"
 
 [[package]]
-=======
->>>>>>> 2c6a3186
 name = "isort"
 version = "4.3.21"
 description = "A Python utility / library to sort Python imports."
@@ -241,7 +222,6 @@
 python-versions = ">=3.5"
 
 [[package]]
-<<<<<<< HEAD
 name = "mypy-extensions"
 version = "0.4.3"
 description = "Experimental type system extensions for programs checked with the mypy typechecker."
@@ -250,8 +230,6 @@
 python-versions = "*"
 
 [[package]]
-=======
->>>>>>> 2c6a3186
 name = "packaging"
 version = "20.4"
 description = "Core utilities for Python packages"
@@ -311,11 +289,7 @@
 
 [[package]]
 name = "pygments"
-<<<<<<< HEAD
 version = "2.8.0"
-=======
-version = "2.7.1"
->>>>>>> 2c6a3186
 description = "Pygments is a syntax highlighting package written in Python."
 category = "dev"
 optional = false
@@ -331,7 +305,6 @@
 
 [[package]]
 name = "pytest"
-<<<<<<< HEAD
 version = "6.2.2"
 description = "pytest: simple powerful testing with Python"
 category = "dev"
@@ -350,36 +323,11 @@
 toml = "*"
 
 [package.extras]
-=======
-version = "5.4.3"
-description = "pytest: simple powerful testing with Python"
-category = "dev"
-optional = false
-python-versions = ">=3.5"
-
-[package.dependencies]
-atomicwrites = {version = ">=1.0", markers = "sys_platform == \"win32\""}
-attrs = ">=17.4.0"
-colorama = {version = "*", markers = "sys_platform == \"win32\""}
-importlib-metadata = {version = ">=0.12", markers = "python_version < \"3.8\""}
-more-itertools = ">=4.0.0"
-packaging = "*"
-pluggy = ">=0.12,<1.0"
-py = ">=1.5.0"
-wcwidth = "*"
-
-[package.extras]
-checkqa-mypy = ["mypy (==v0.761)"]
->>>>>>> 2c6a3186
 testing = ["argcomplete", "hypothesis (>=3.56)", "mock", "nose", "requests", "xmlschema"]
 
 [[package]]
 name = "pytest-asyncio"
-<<<<<<< HEAD
-version = "0.12.0"
-=======
 version = "0.14.0"
->>>>>>> 2c6a3186
 description = "Pytest support for asyncio."
 category = "dev"
 optional = false
@@ -408,19 +356,11 @@
 
 [[package]]
 name = "pytest-recording"
-<<<<<<< HEAD
 version = "0.11.0"
 description = "A pytest plugin that allows you recording of network interactions via VCR.py"
 category = "dev"
 optional = false
 python-versions = ">=3.5"
-=======
-version = "0.7.0"
-description = "A pytest plugin that allows to record network interactions via VCR.py"
-category = "dev"
-optional = false
-python-versions = ">=2.7, !=3.0.*, !=3.1.*, !=3.2.*, !=3.3.*, !=3.4.*"
->>>>>>> 2c6a3186
 
 [package.dependencies]
 attrs = "*"
@@ -437,11 +377,7 @@
 
 [[package]]
 name = "readme-renderer"
-<<<<<<< HEAD
 version = "29.0"
-=======
-version = "26.0"
->>>>>>> 2c6a3186
 description = "readme_renderer is a library for rendering \"readme\" descriptions for Warehouse"
 category = "dev"
 optional = false
@@ -466,11 +402,7 @@
 
 [[package]]
 name = "requests"
-<<<<<<< HEAD
 version = "2.25.1"
-=======
-version = "2.24.0"
->>>>>>> 2c6a3186
 description = "Python HTTP for Humans."
 category = "main"
 optional = false
@@ -532,11 +464,7 @@
 
 [[package]]
 name = "vcrpy"
-<<<<<<< HEAD
 version = "4.1.1"
-=======
-version = "4.1.0"
->>>>>>> 2c6a3186
 description = "Automatically mock your HTTP interactions to simplify and speed up testing"
 category = "dev"
 optional = false
@@ -600,11 +528,7 @@
 [metadata]
 lock-version = "1.1"
 python-versions = ">=3.7"
-<<<<<<< HEAD
 content-hash = "6fcd24ff49f57d322ee6d48c955b0f153f4e54e13337f11fbd5c11aaabcccfe1"
-=======
-content-hash = "ad35ae359e9e904cee29b348c260309cbb9da0b64b85cb3eb6ec119f5e9ab3ee"
->>>>>>> 2c6a3186
 
 [metadata.files]
 aiohttp = [
